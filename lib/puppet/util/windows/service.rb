require 'puppet/util/windows'
require 'ffi'

module Puppet::Util::Windows
  # This module is designed to provide an API between the windows system and puppet for
  # service management.
  #
  # for an overview of the service state transitions see: https://docs.microsoft.com/en-us/windows/desktop/Services/service-status-transitions
  module Service
    extend FFI::Library
    extend Puppet::Util::Windows::String

    FILE = Puppet::Util::Windows::File

    # integer value of the floor for timeouts when waiting for service pending states.
    # puppet will wait the length of dwWaitHint if it is longer than this value, but
    # no shorter
    DEFAULT_TIMEOUT = 30

    # Service error codes
    # https://docs.microsoft.com/en-us/windows/desktop/debug/system-error-codes--1000-1299-
    ERROR_SERVICE_DOES_NOT_EXIST = 0x00000424

    # Service control codes
    # https://docs.microsoft.com/en-us/windows/desktop/api/Winsvc/nf-winsvc-controlserviceexw
    SERVICE_CONTROL_STOP                  = 0x00000001
    SERVICE_CONTROL_PAUSE                 = 0x00000002
    SERVICE_CONTROL_CONTINUE              = 0x00000003
    SERVICE_CONTROL_INTERROGATE           = 0x00000004
    SERVICE_CONTROL_SHUTDOWN              = 0x00000005
    SERVICE_CONTROL_PARAMCHANGE           = 0x00000006
    SERVICE_CONTROL_NETBINDADD            = 0x00000007
    SERVICE_CONTROL_NETBINDREMOVE         = 0x00000008
    SERVICE_CONTROL_NETBINDENABLE         = 0x00000009
    SERVICE_CONTROL_NETBINDDISABLE        = 0x0000000A
    SERVICE_CONTROL_DEVICEEVENT           = 0x0000000B
    SERVICE_CONTROL_HARDWAREPROFILECHANGE = 0x0000000C
    SERVICE_CONTROL_POWEREVENT            = 0x0000000D
    SERVICE_CONTROL_SESSIONCHANGE         = 0x0000000E
    SERVICE_CONTROL_PRESHUTDOWN           = 0x0000000F
    SERVICE_CONTROL_TIMECHANGE            = 0x00000010
    SERVICE_CONTROL_TRIGGEREVENT          = 0x00000020
    SERVICE_CONTROL_SIGNALS               = {
      SERVICE_CONTROL_STOP                  => :SERVICE_CONTROL_STOP,
      SERVICE_CONTROL_PAUSE                 => :SERVICE_CONTROL_PAUSE,
      SERVICE_CONTROL_CONTINUE              => :SERVICE_CONTROL_CONTINUE,
      SERVICE_CONTROL_INTERROGATE           => :SERVICE_CONTROL_INTERROGATE,
      SERVICE_CONTROL_SHUTDOWN              => :SERVICE_CONTROL_SHUTDOWN,
      SERVICE_CONTROL_PARAMCHANGE           => :SERVICE_CONTROL_PARAMCHANGE,
      SERVICE_CONTROL_NETBINDADD            => :SERVICE_CONTROL_NETBINDADD,
      SERVICE_CONTROL_NETBINDREMOVE         => :SERVICE_CONTROL_NETBINDREMOVE,
      SERVICE_CONTROL_NETBINDENABLE         => :SERVICE_CONTROL_NETBINDENABLE,
      SERVICE_CONTROL_NETBINDDISABLE        => :SERVICE_CONTROL_NETBINDDISABLE,
      SERVICE_CONTROL_DEVICEEVENT           => :SERVICE_CONTROL_DEVICEEVENT,
      SERVICE_CONTROL_HARDWAREPROFILECHANGE => :SERVICE_CONTROL_HARDWAREPROFILECHANGE,
      SERVICE_CONTROL_POWEREVENT            => :SERVICE_CONTROL_POWEREVENT,
      SERVICE_CONTROL_SESSIONCHANGE         => :SERVICE_CONTROL_SESSIONCHANGE,
      SERVICE_CONTROL_PRESHUTDOWN           => :SERVICE_CONTROL_PRESHUTDOWN,
      SERVICE_CONTROL_TIMECHANGE            => :SERVICE_CONTROL_TIMECHANGE,
      SERVICE_CONTROL_TRIGGEREVENT          => :SERVICE_CONTROL_TRIGGEREVENT
    }


    # Service start type codes
    # https://docs.microsoft.com/en-us/windows/desktop/api/Winsvc/nf-winsvc-changeserviceconfigw
    SERVICE_AUTO_START = 0x00000002
    SERVICE_BOOT_START = 0x00000000
    SERVICE_DEMAND_START = 0x00000003
    SERVICE_DISABLED = 0x00000004
    SERVICE_SYSTEM_START = 0x00000001
    SERVICE_START_TYPES = {
      SERVICE_AUTO_START => :SERVICE_AUTO_START,
      SERVICE_BOOT_START => :SERVICE_BOOT_START,
      SERVICE_DEMAND_START => :SERVICE_DEMAND_START,
      SERVICE_DISABLED => :SERVICE_DISABLED,
      SERVICE_SYSTEM_START => :SERVICE_SYSTEM_START,
    }

    # Service type codes
    # https://docs.microsoft.com/en-us/windows/desktop/api/Winsvc/nf-winsvc-changeserviceconfigw
    SERVICE_FILE_SYSTEM_DRIVER  = 0x00000002
    SERVICE_KERNEL_DRIVER       = 0x00000001
    SERVICE_WIN32_OWN_PROCESS   = 0x00000010
    SERVICE_WIN32_SHARE_PROCESS = 0x00000020
    SERVICE_USER_OWN_PROCESS    = 0x00000050
    SERVICE_USER_SHARE_PROCESS  = 0x00000060
    # Available only if service is also SERVICE_WIN32_OWN_PROCESS or SERVICE_WIN32_SHARE_PROCESS
    SERVICE_INTERACTIVE_PROCESS = 0x00000100
    ALL_SERVICE_TYPES =
      SERVICE_FILE_SYSTEM_DRIVER |
      SERVICE_KERNEL_DRIVER |
      SERVICE_WIN32_OWN_PROCESS |
      SERVICE_WIN32_SHARE_PROCESS

    # Current state codes
    # https://docs.microsoft.com/en-us/windows/desktop/api/winsvc/ns-winsvc-_service_status_process
    SERVICE_CONTINUE_PENDING = 0x00000005
    SERVICE_PAUSE_PENDING    = 0x00000006
    SERVICE_PAUSED           = 0x00000007
    SERVICE_RUNNING          = 0x00000004
    SERVICE_START_PENDING    = 0x00000002
    SERVICE_STOP_PENDING     = 0x00000003
    SERVICE_STOPPED          = 0x00000001
    UNSAFE_PENDING_STATES    = [SERVICE_START_PENDING, SERVICE_STOP_PENDING]
    FINAL_STATES             = {
      SERVICE_CONTINUE_PENDING => SERVICE_RUNNING,
      SERVICE_PAUSE_PENDING    => SERVICE_PAUSED,
      SERVICE_START_PENDING    => SERVICE_RUNNING,
      SERVICE_STOP_PENDING     => SERVICE_STOPPED
    }
    SERVICE_STATES           = {
      SERVICE_CONTINUE_PENDING => :SERVICE_CONTINUE_PENDING,
      SERVICE_PAUSE_PENDING => :SERVICE_PAUSE_PENDING,
      SERVICE_PAUSED => :SERVICE_PAUSED,
      SERVICE_RUNNING => :SERVICE_RUNNING,
      SERVICE_START_PENDING => :SERVICE_START_PENDING,
      SERVICE_STOP_PENDING => :SERVICE_STOP_PENDING,
      SERVICE_STOPPED => :SERVICE_STOPPED,
    }

    # Service accepts control codes
    # https://docs.microsoft.com/en-us/windows/desktop/api/winsvc/ns-winsvc-_service_status_process
    SERVICE_ACCEPT_STOP                  = 0x00000001
    SERVICE_ACCEPT_PAUSE_CONTINUE        = 0x00000002
    SERVICE_ACCEPT_SHUTDOWN              = 0x00000004
    SERVICE_ACCEPT_PARAMCHANGE           = 0x00000008
    SERVICE_ACCEPT_NETBINDCHANGE         = 0x00000010
    SERVICE_ACCEPT_HARDWAREPROFILECHANGE = 0x00000020
    SERVICE_ACCEPT_POWEREVENT            = 0x00000040
    SERVICE_ACCEPT_SESSIONCHANGE         = 0x00000080
    SERVICE_ACCEPT_PRESHUTDOWN           = 0x00000100
    SERVICE_ACCEPT_TIMECHANGE            = 0x00000200
    SERVICE_ACCEPT_TRIGGEREVENT          = 0x00000400
    SERVICE_ACCEPT_USER_LOGOFF           = 0x00000800

    # Service manager access codes
    # https://docs.microsoft.com/en-us/windows/desktop/Services/service-security-and-access-rights
    SC_MANAGER_CREATE_SERVICE     = 0x00000002
    SC_MANAGER_CONNECT            = 0x00000001
    SC_MANAGER_ENUMERATE_SERVICE  = 0x00000004
    SC_MANAGER_LOCK               = 0x00000008
    SC_MANAGER_MODIFY_BOOT_CONFIG = 0x00000020
    SC_MANAGER_QUERY_LOCK_STATUS  = 0x00000010
    SC_MANAGER_ALL_ACCESS         =
      FILE::STANDARD_RIGHTS_REQUIRED |
      SC_MANAGER_CREATE_SERVICE      |
      SC_MANAGER_CONNECT             |
      SC_MANAGER_ENUMERATE_SERVICE   |
      SC_MANAGER_LOCK                |
      SC_MANAGER_MODIFY_BOOT_CONFIG  |
      SC_MANAGER_QUERY_LOCK_STATUS


    # Service access codes
    # https://docs.microsoft.com/en-us/windows/desktop/Services/service-security-and-access-rights
    SERVICE_CHANGE_CONFIG        = 0x0002
    SERVICE_ENUMERATE_DEPENDENTS = 0x0008
    SERVICE_INTERROGATE          = 0x0080
    SERVICE_PAUSE_CONTINUE       = 0x0040
    SERVICE_QUERY_STATUS         = 0x0004
    SERVICE_QUERY_CONFIG         = 0x0001
    SERVICE_START                = 0x0010
    SERVICE_STOP                 = 0x0020
    SERVICE_USER_DEFINED_CONTROL = 0x0100
    SERVICE_ALL_ACCESS           =
      FILE::STANDARD_RIGHTS_REQUIRED |
      SERVICE_CHANGE_CONFIG          |
      SERVICE_ENUMERATE_DEPENDENTS   |
      SERVICE_INTERROGATE            |
      SERVICE_PAUSE_CONTINUE         |
      SERVICE_QUERY_STATUS           |
      SERVICE_QUERY_CONFIG           |
      SERVICE_START                  |
      SERVICE_STOP                   |
      SERVICE_USER_DEFINED_CONTROL

    # Service config codes
    # From the windows 10 SDK:
    # //
    # // Value to indicate no change to an optional parameter
    # //
    # #define SERVICE_NO_CHANGE              0xffffffff
    SERVICE_NO_CHANGE = 0xffffffff

    # Service enum codes
    # https://docs.microsoft.com/en-us/windows/desktop/api/winsvc/nf-winsvc-enumservicesstatusexa
    SERVICE_ACTIVE = 0x00000001
    SERVICE_INACTIVE = 0x00000002
    SERVICE_STATE_ALL =
      SERVICE_ACTIVE |
      SERVICE_INACTIVE

    # https://docs.microsoft.com/en-us/windows/desktop/api/winsvc/ns-winsvc-_enum_service_status_processw
    SERVICENAME_MAX = 256

    # https://docs.microsoft.com/en-us/windows/desktop/api/winsvc/ns-winsvc-_service_status_process
    # typedef struct _SERVICE_STATUS_PROCESS {
    #   DWORD dwServiceType;
    #   DWORD dwCurrentState;
    #   DWORD dwControlsAccepted;
    #   DWORD dwWin32ExitCode;
    #   DWORD dwServiceSpecificExitCode;
    #   DWORD dwCheckPoint;
    #   DWORD dwWaitHint;
    #   DWORD dwProcessId;
    #   DWORD dwServiceFlags;
    # } SERVICE_STATUS_PROCESS, *LPSERVICE_STATUS_PROCESS;
    class SERVICE_STATUS_PROCESS < FFI::Struct
      layout(
        :dwServiceType, :dword,
        :dwCurrentState, :dword,
        :dwControlsAccepted, :dword,
        :dwWin32ExitCode, :dword,
        :dwServiceSpecificExitCode, :dword,
        :dwCheckPoint, :dword,
        :dwWaitHint, :dword,
        :dwProcessId, :dword,
        :dwServiceFlags, :dword
      )
    end


    # https://docs.microsoft.com/en-us/windows/desktop/api/winsvc/ns-winsvc-_enum_service_status_processw
    # typedef struct _ENUM_SERVICE_STATUS_PROCESSW {
    #   LPWSTR                 lpServiceName;
    #   LPWSTR                 lpDisplayName;
    #   SERVICE_STATUS_PROCESS ServiceStatusProcess;
    # } ENUM_SERVICE_STATUS_PROCESSW, *LPENUM_SERVICE_STATUS_PROCESSW;
    class ENUM_SERVICE_STATUS_PROCESSW < FFI::Struct
      layout(
        :lpServiceName, :pointer,
        :lpDisplayName, :pointer,
        :ServiceStatusProcess, SERVICE_STATUS_PROCESS
      )
    end

    # typedef struct _SERVICE_STATUS {
    #   DWORD dwServiceType;
    #   DWORD dwCurrentState;
    #   DWORD dwControlsAccepted;
    #   DWORD dwWin32ExitCode;
    #   DWORD dwServiceSpecificExitCode;
    #   DWORD dwCheckPoint;
    #   DWORD dwWaitHint;
    # } SERVICE_STATUS, *LPSERVICE_STATUS;
    class SERVICE_STATUS < FFI::Struct
      layout(
        :dwServiceType, :dword,
        :dwCurrentState, :dword,
        :dwControlsAccepted, :dword,
        :dwWin32ExitCode, :dword,
        :dwServiceSpecificExitCode, :dword,
        :dwCheckPoint, :dword,
        :dwWaitHint, :dword,
      )
    end

    # typedef struct _QUERY_SERVICE_CONFIGW {
    #   DWORD  dwServiceType;
    #   DWORD  dwStartType;
    #   DWORD  dwErrorControl;
    #   LPWSTR lpBinaryPathName;
    #   LPWSTR lpLoadOrderGroup;
    #   DWORD  dwTagId;
    #   LPWSTR lpDependencies;
    #   LPWSTR lpServiceStartName;
    #   LPWSTR lpDisplayName;
    # } QUERY_SERVICE_CONFIGW, *LPQUERY_SERVICE_CONFIGW;
    class QUERY_SERVICE_CONFIGW < FFI::Struct
      layout(
        :dwServiceType, :dword,
        :dwStartType, :dword,
        :dwErrorControl, :dword,
        :lpBinaryPathName, :pointer,
        :lpLoadOrderGroup, :pointer,
        :dwTagId, :dword,
        :lpDependencies, :pointer,
        :lpServiceStartName, :pointer,
        :lpDisplayName, :pointer,
      )
    end

    # Returns true if the service exists, false otherwise.
    #
    # @param [String] service_name name of the service
    def exists?(service_name)
      open_service(service_name, SC_MANAGER_CONNECT, SERVICE_QUERY_STATUS) do |_|
        true
      end
    rescue Puppet::Util::Windows::Error => e
      return false if e.code == ERROR_SERVICE_DOES_NOT_EXIST
      raise e
    end
    module_function :exists?

    # Start a windows service
    #
    # @param [String] service_name name of the service to start
    # @param optional [Integer] timeout the minumum number of seconds to wait before timing out
    def start(service_name, timeout: DEFAULT_TIMEOUT)
      Puppet.debug _("Starting the %{service_name} service. Timeout set to: %{timeout} seconds") % { service_name: service_name, timeout: timeout }

      valid_initial_states = [
        SERVICE_STOP_PENDING,
        SERVICE_STOPPED,
        SERVICE_START_PENDING
      ]

      transition_service_state(service_name, valid_initial_states, SERVICE_RUNNING, timeout) do |service|
        if StartServiceW(service, 0, FFI::Pointer::NULL) == FFI::WIN32_FALSE
          raise Puppet::Util::Windows::Error, _("Failed to start the service")
        end
      end

      Puppet.debug _("Successfully started the %{service_name} service") % { service_name: service_name }
    end
    module_function :start

    # Stop a windows service
    #
    # @param [String] service_name name of the service to stop
    # @param optional [Integer] timeout the minumum number of seconds to wait before timing out
    def stop(service_name, timeout: DEFAULT_TIMEOUT)
      Puppet.debug _("Stopping the %{service_name} service. Timeout set to: %{timeout} seconds") % { service_name: service_name, timeout: timeout }

      valid_initial_states = SERVICE_STATES.keys - [SERVICE_STOPPED]

      transition_service_state(service_name, valid_initial_states, SERVICE_STOPPED, timeout) do |service|
        send_service_control_signal(service, SERVICE_CONTROL_STOP)
      end

      Puppet.debug _("Successfully stopped the %{service_name} service") % { service_name: service_name }
    end
    module_function :stop

    # Resume a paused windows service
    #
    # @param [String] service_name name of the service to resume
    # @param optional [Integer] :timeout the minumum number of seconds to wait before timing out
    def resume(service_name, timeout: DEFAULT_TIMEOUT)
      Puppet.debug _("Resuming the %{service_name} service. Timeout set to: %{timeout} seconds") % { service_name: service_name, timeout: timeout }

      valid_initial_states = [
        SERVICE_PAUSE_PENDING,
        SERVICE_PAUSED,
        SERVICE_CONTINUE_PENDING
      ]

      transition_service_state(service_name, valid_initial_states, SERVICE_RUNNING, timeout) do |service|
        # The SERVICE_CONTROL_CONTINUE signal can only be sent when
        # the service is in the SERVICE_PAUSED state
        wait_on_pending_state(service, SERVICE_PAUSE_PENDING, timeout)

        send_service_control_signal(service, SERVICE_CONTROL_CONTINUE)
      end

      Puppet.debug _("Successfully resumed the %{service_name} service") % { service_name: service_name }
    end
    module_function :resume

    # Query the state of a service using QueryServiceStatusEx
    #
    # @param [string] service_name name of the service to query
    # @return [string] the status of the service
    def service_state(service_name)
      state = nil
      open_service(service_name, SC_MANAGER_CONNECT, SERVICE_QUERY_STATUS) do |service|
        query_status(service) do |status|
          state = SERVICE_STATES[status[:dwCurrentState]]
        end
      end
      if state.nil?
        raise Puppet::Error.new(_("Unknown Service state '%{current_state}' for '%{service_name}'") % { current_state: state.to_s, service_name: service_name})
      end
      state
    end
    module_function :service_state

    # Query the configuration of a service using QueryServiceConfigW
    #
    # @param [String] service_name name of the service to query
    # @return [QUERY_SERVICE_CONFIGW.struct] the configuration of the service
    def service_start_type(service_name)
      start_type = nil
      open_service(service_name, SC_MANAGER_CONNECT, SERVICE_QUERY_CONFIG) do |service|
        query_config(service) do |config|
          start_type = SERVICE_START_TYPES[config[:dwStartType]]
        end
      end
      if start_type.nil?
        raise Puppet::Error.new(_("Unknown start type '%{start_type}' for '%{service_name}'") % { start_type: start_type.to_s, service_name: service_name})
      end
      start_type
    end
    module_function :service_start_type

    # Change the startup mode of a windows service
    #
    # @param [string] service_name the name of the service to modify
    # @param [Int] startup_type a code corresponding to a start type for
    #  windows service, see the "Service start type codes" section in the
    #  Puppet::Util::Windows::Service file for the list of available codes
    def set_startup_mode(service_name, startup_type)
      startup_code = SERVICE_START_TYPES.key(startup_type)
      if startup_code.nil?
        raise Puppet::Error.new(_("Unknown start type %{start_type}") % {startup_type: startup_type.to_s})
      end
      open_service(service_name, SC_MANAGER_CONNECT, SERVICE_CHANGE_CONFIG) do |service|
        # Currently the only thing puppet's API can really manage
        # in this list is dwStartType (the third param). Thus no
        # generic function was written to make use of all the params
        # since the API as-is couldn't use them anyway
        success = ChangeServiceConfigW(
          service,
          SERVICE_NO_CHANGE,  # dwServiceType
          startup_code,       # dwStartType
          SERVICE_NO_CHANGE,  # dwErrorControl
          FFI::Pointer::NULL, # lpBinaryPathName
          FFI::Pointer::NULL, # lpLoadOrderGroup
          FFI::Pointer::NULL, # lpdwTagId
          FFI::Pointer::NULL, # lpDependencies
          FFI::Pointer::NULL, # lpServiceStartName
          FFI::Pointer::NULL, # lpPassword
          FFI::Pointer::NULL  # lpDisplayName
        )
        if success == FFI::WIN32_FALSE
          raise Puppet::Util::Windows::Error.new(_("Failed to update service configuration"))
        end
      end
    end
    module_function :set_startup_mode

    # enumerate over all services in all states and return them as a hash
    #
    # @return [Hash] a hash containing services:
    #   { 'service name' => {
    #                         'display_name' => 'display name',
    #                         'service_status_process' => SERVICE_STATUS_PROCESS struct
    #                       }
    #   }
    def services
      services = {}
      open_scm(SC_MANAGER_ENUMERATE_SERVICE) do |scm|
        size_required = 0
        services_returned = 0
        FFI::MemoryPointer.new(:dword) do |bytes_pointer|
          FFI::MemoryPointer.new(:dword) do |svcs_ret_ptr|
            FFI::MemoryPointer.new(:dword) do |resume_ptr|
              resume_ptr.write_dword(0)
              # Fetch the bytes of memory required to be allocated
              # for QueryServiceConfigW to return succesfully. This
              # is done by sending NULL and 0 for the pointer and size
              # respectively, letting the command fail, then reading the
              # value of pcbBytesNeeded
              #
              # return value will be false from this call, since it's designed
              # to fail. Just ignore it
              EnumServicesStatusExW(
                scm,
                :SC_ENUM_PROCESS_INFO,
                ALL_SERVICE_TYPES,
                SERVICE_STATE_ALL,
                FFI::Pointer::NULL,
                0,
                bytes_pointer,
                svcs_ret_ptr,
                resume_ptr,
                FFI::Pointer::NULL
              )
              size_required = bytes_pointer.read_dword
              FFI::MemoryPointer.new(size_required) do |buffer_ptr|
                resume_ptr.write_dword(0)
                svcs_ret_ptr.write_dword(0)
                success = EnumServicesStatusExW(
                  scm,
                  :SC_ENUM_PROCESS_INFO,
                  ALL_SERVICE_TYPES,
                  SERVICE_STATE_ALL,
                  buffer_ptr,
                  buffer_ptr.size,
                  bytes_pointer,
                  svcs_ret_ptr,
                  resume_ptr,
                  FFI::Pointer::NULL
                )
                if success == FFI::WIN32_FALSE
                  raise Puppet::Util::Windows::Error.new(_("Failed to fetch services"))
                end
                # Now that the buffer is populated with services
                # we pull the data from memory using pointer arithmetic:
                # the number of services returned by the function is
                # available to be read from svcs_ret_ptr, and we iterate
                # that many times moving the cursor pointer the length of
                # ENUM_SERVICE_STATUS_PROCESSW.size. This should iterate
                # over the buffer and extract each struct.
                services_returned = svcs_ret_ptr.read_dword
                cursor_ptr = FFI::Pointer.new(ENUM_SERVICE_STATUS_PROCESSW, buffer_ptr)
                0.upto(services_returned - 1) do |index|
                  service = ENUM_SERVICE_STATUS_PROCESSW.new(cursor_ptr[index])
                  services[service[:lpServiceName].read_arbitrary_wide_string_up_to(SERVICENAME_MAX)] = {
                    :display_name => service[:lpDisplayName].read_arbitrary_wide_string_up_to(SERVICENAME_MAX),
                    :service_status_process => service[:ServiceStatusProcess]
                  }
                end
              end # buffer_ptr
            end # resume_ptr
          end # scvs_ret_ptr
        end # bytes_ptr
      end # open_scm
      services
    end
    module_function :services

    class << self
      # @api private
      # Opens a connection to the SCManager on windows then uses that
      # handle to create a handle to a specific service in windows
      # corresponding to service_name
      #
      # this function takes a block that executes within the context of
      # the open service handler, and will close the service and SCManager
      # handles once the block finishes
      #
      # @param [string] service_name the name of the service to open
      # @param [Integer] scm_access code corresponding to the access type requested for the scm
      # @param [Integer] service_access code corresponding to the access type requested for the service
      # @yieldparam [:handle] service the windows native handle used to access
      #   the service
      # @return the result of the block
      def open_service(service_name, scm_access, service_access, &block)
        service = FFI::Pointer::NULL_HANDLE

        result = nil
        open_scm(scm_access) do |scm|
          service = OpenServiceW(scm, wide_string(service_name), service_access)
          raise Puppet::Util::Windows::Error.new(_("Failed to open a handle to the service")) if service == FFI::Pointer::NULL_HANDLE
          result = yield service
        end

        result
      ensure
        CloseServiceHandle(service)
      end
      private :open_service

      # @api private
      #
      # Opens a handle to the service control manager
      #
      # @param [Integer] scm_access code corresponding to the access type requested for the scm
      def open_scm(scm_access, &block)
        scm = OpenSCManagerW(FFI::Pointer::NULL, FFI::Pointer::NULL, scm_access)
        raise Puppet::Util::Windows::Error.new(_("Failed to open a handle to the service control manager")) if scm == FFI::Pointer::NULL_HANDLE
        yield scm
      ensure
        CloseServiceHandle(scm)
      end
      private :open_scm

      # @api private
      # Transition the service to the specified state. The block should perform
      # the actual transition.
      #
      # @param [String] service_name the name of the service to transition
      # @param [[Integer]] valid_initial_states an array of valid states that the service can transition from
      # @param [Integer] final_state the state that the service will transition to
      # @param [Integer] timeout the minumum number of seconds to wait before timing out
      def transition_service_state(service_name, valid_initial_states, final_state, timeout, &block)
        service_access = SERVICE_START | SERVICE_STOP | SERVICE_PAUSE_CONTINUE | SERVICE_QUERY_STATUS
        open_service(service_name, SC_MANAGER_CONNECT, service_access) do |service|
<<<<<<< HEAD
          status = query_status(service)
          initial_state = status[:dwCurrentState]

          # If the service is already in the final_state, then
          # no further work needs to be done
          if initial_state == final_state
            Puppet.debug _("The service is already in the %{final_state} state. No further work needs to be done.") % { final_state: SERVICE_STATES[final_state] }

            next
          end
=======
          query_status(service) do |status|
            initial_state = status[:dwCurrentState]
            # If the service is already in the final_state, then
            # no further work needs to be done
            if initial_state == final_state
              Puppet.debug _("The service is already in the %{final_state} state. No further work needs to be done.") % { final_state: SERVICE_STATES[final_state] }

              next
            end
>>>>>>> 6ccd6c98

            # Check that initial_state corresponds to a valid
            # initial state
            unless valid_initial_states.include?(initial_state)
              valid_initial_states_str = valid_initial_states.map do |state|
                SERVICE_STATES[state]
              end.join(", ")

              raise Puppet::Error, _("The service must be in one of the %{valid_initial_states} states to perform this transition. It is currently in the %{current_state} state.") % { valid_initial_states: valid_initial_states_str, current_state: SERVICE_STATES[initial_state] }
            end

<<<<<<< HEAD
          # Check if there's a pending transition to the final_state. If so, then wait for
          # that transition to finish.
          possible_pending_states = FINAL_STATES.keys.select do |pending_state|
            # SERVICE_RUNNING has two pending states, SERVICE_START_PENDING and
            # SERVICE_CONTINUE_PENDING. That is why we need the #select here
            FINAL_STATES[pending_state] == final_state
          end
          if possible_pending_states.include?(initial_state)
            Puppet.debug _("There is already a pending transition to the %{final_state} state for the %{service_name} service.")  % { final_state: SERVICE_STATES[final_state], service_name: service_name }
            wait_on_pending_state(service, initial_state, timeout)
=======
            # Check if there's a pending transition to the final_state. If so, then wait for
            # that transition to finish.
            possible_pending_states = FINAL_STATES.keys.select do |pending_state|
              # SERVICE_RUNNING has two pending states, SERVICE_START_PENDING and
              # SERVICE_CONTINUE_PENDING. That is why we need the #select here
              FINAL_STATES[pending_state] == final_state
            end
            if possible_pending_states.include?(initial_state)
              Puppet.debug _("There is already a pending transition to the %{final_state} state for the %{service_name} service.")  % { final_state: SERVICE_STATES[final_state], service_name: service_name }
              wait_on_pending_state(service, initial_state)
>>>>>>> 6ccd6c98

              next
            end

<<<<<<< HEAD
          # If we are in an unsafe pending state like SERVICE_START_PENDING
          # or SERVICE_STOP_PENDING, then we want to wait for that pending
          # transition to finish before transitioning the service state.
          # The reason we do this is because SERVICE_START_PENDING is when
          # the service thread is being created and initialized, while
          # SERVICE_STOP_PENDING is when the service thread is being cleaned
          # up and destroyed. Thus there is a chance that when the service is
          # in either of these states, its service thread may not yet be ready
          # to perform the state transition (it may not even exist).
          if UNSAFE_PENDING_STATES.include?(initial_state)
            Puppet.debug _("The service is in the %{pending_state} state, which is an unsafe pending state.") % { pending_state: SERVICE_STATES[initial_state] }
            wait_on_pending_state(service, initial_state, timeout)
            initial_state = FINAL_STATES[initial_state]
          end
=======
            # If we are in an unsafe pending state like SERVICE_START_PENDING
            # or SERVICE_STOP_PENDING, then we want to wait for that pending
            # transition to finish before transitioning the service state.
            # The reason we do this is because SERVICE_START_PENDING is when
            # the service thread is being created and initialized, while
            # SERVICE_STOP_PENDING is when the service thread is being cleaned
            # up and destroyed. Thus there is a chance that when the service is
            # in either of these states, its service thread may not yet be ready
            # to perform the state transition (it may not even exist).
            if UNSAFE_PENDING_STATES.include?(initial_state)
              Puppet.debug _("The service is in the %{pending_state} state, which is an unsafe pending state.") % { pending_state: SERVICE_STATES[initial_state] }
              wait_on_pending_state(service, initial_state)
              initial_state = FINAL_STATES[initial_state]
            end
>>>>>>> 6ccd6c98

            Puppet.debug _("Transitioning the %{service_name} service from %{initial_state} to %{final_state}") % { service_name: service_name, initial_state: SERVICE_STATES[initial_state], final_state: SERVICE_STATES[final_state] }

            yield service

<<<<<<< HEAD
          Puppet.debug _("Waiting for the transition to finish")
          wait_on_state_transition(service, initial_state, final_state, timeout)
=======
            Puppet.debug _("Waiting for the transition to finish")
            wait_on_state_transition(service, initial_state, final_state)
          end
>>>>>>> 6ccd6c98
        end
      rescue => detail
        raise Puppet::Error, _("Failed to transition the %{service_name} service to the %{final_state} state. Detail: %{detail}") % { service_name: service_name, final_state: SERVICE_STATES[final_state], detail: detail }, detail.backtrace
      end
      private :transition_service_state

      # @api private
      # perform QueryServiceStatusEx on a windows service and return the
      # result
      #
      # @param [:handle] service handle of the service to query
      # @return [SERVICE_STATUS_PROCESS struct] the result of the query
      def query_status(service)
        size_required = nil
        status = nil
        # Fetch the bytes of memory required to be allocated
        # for QueryServiceConfigW to return succesfully. This
        # is done by sending NULL and 0 for the pointer and size
        # respectively, letting the command fail, then reading the
        # value of pcbBytesNeeded
        FFI::MemoryPointer.new(:lpword) do |bytes_pointer|
          # return value will be false from this call, since it's designed
          # to fail. Just ignore it
          QueryServiceStatusEx(
            service,
            :SC_STATUS_PROCESS_INFO,
            FFI::Pointer::NULL,
            0,
            bytes_pointer
          )
          size_required = bytes_pointer.read_dword
          FFI::MemoryPointer.new(size_required) do |ssp_ptr|
            status = SERVICE_STATUS_PROCESS.new(ssp_ptr)
            success = QueryServiceStatusEx(
              service,
              :SC_STATUS_PROCESS_INFO,
              ssp_ptr,
              size_required,
              bytes_pointer
            )
            if success == FFI::WIN32_FALSE
              raise Puppet::Util::Windows::Error.new(_("Service query failed"))
            end
            yield status
          end
        end
      end
      private :query_status

      # @api private
      # perform QueryServiceConfigW on a windows service and return the
      # result
      #
      # @param [:handle] service handle of the service to query
      # @return [QUERY_SERVICE_CONFIGW struct] the result of the query
      def query_config(service, &block)
        config = nil
        size_required = nil
        # Fetch the bytes of memory required to be allocated
        # for QueryServiceConfigW to return succesfully. This
        # is done by sending NULL and 0 for the pointer and size
        # respectively, letting the command fail, then reading the
        # value of pcbBytesNeeded
        FFI::MemoryPointer.new(:lpword) do |bytes_pointer|
          # return value will be false from this call, since it's designed
          # to fail. Just ignore it
          QueryServiceConfigW(service, FFI::Pointer::NULL, 0, bytes_pointer)
          size_required = bytes_pointer.read_dword
          FFI::MemoryPointer.new(size_required) do |ssp_ptr|
            config = QUERY_SERVICE_CONFIGW.new(ssp_ptr)
            success = QueryServiceConfigW(
              service,
              ssp_ptr,
              size_required,
              bytes_pointer
            )
            if success == FFI::WIN32_FALSE
              raise Puppet::Util::Windows::Error.new(_("Service query failed"))
            end
            yield config
          end
        end
      end
      private :query_config

      # @api private
      # Sends a service control signal to a service
      #
      # @param [:handle] service handle to the service
      # @param [Integer] signal the service control signal to send
      def send_service_control_signal(service, signal)
        FFI::MemoryPointer.new(SERVICE_STATUS.size) do |status_ptr|
          status = SERVICE_STATUS.new(status_ptr)
          if ControlService(service, signal, status) == FFI::WIN32_FALSE
            raise Puppet::Util::Windows::Error, _("Failed to send the %{control_signal} signal to the service. Its current state is %{current_state}. Reason for failure:") % { control_signal: SERVICE_CONTROL_SIGNALS[signal], current_state: SERVICE_STATES[status[:dwCurrentState]] }
          end
        end
      end

      # @api private
      # Waits for a service to transition from one state to
      # another state.
      #
      # @param [:handle] service handle to the service to wait on
      # @param [Integer] initial_state the state that the service is transitioning from.
      # @param [Integer] final_state the state that the service is transitioning to
      # @param [Integer] timeout the minumum number of seconds to wait before timing out
      def wait_on_state_transition(service, initial_state, final_state, timeout)
        # Get the pending state for this transition. Note that SERVICE_RUNNING
        # has two possible pending states, which is why we need this logic.
        if final_state != SERVICE_RUNNING
          pending_state = FINAL_STATES.key(final_state)
        elsif initial_state == SERVICE_STOPPED
          # SERVICE_STOPPED => SERVICE_RUNNING
          pending_state = SERVICE_START_PENDING
        else
          # SERVICE_PAUSED => SERVICE_RUNNING
          pending_state = SERVICE_CONTINUE_PENDING
        end

        # Wait for the transition to finish
        state = nil
        elapsed_time = 0
<<<<<<< HEAD
        while elapsed_time <= timeout
          status = query_status(service)
          state = status[:dwCurrentState]

          return if state == final_state
          if state == pending_state
            Puppet.debug _("The service transitioned to the %{pending_state} state.") % { pending_state: SERVICE_STATES[pending_state] }
            wait_on_pending_state(service, pending_state, timeout)
            return
          end
=======
        while elapsed_time <= DEFAULT_TIMEOUT
>>>>>>> 6ccd6c98

          query_status(service) do |status|
            state = status[:dwCurrentState]
            return if state == final_state
            if state == pending_state
              Puppet.debug _("The service transitioned to the %{pending_state} state.") % { pending_state: SERVICE_STATES[pending_state] }
              wait_on_pending_state(service, pending_state)
              return
            end
            sleep(1)
            elapsed_time += 1
          end
        end
        # Timed out while waiting for the transition to finish. Raise an error
        # We can still use the state variable read from the FFI struct because
        # FFI creates new Integer objects during an assignment of an integer value
        # stored in an FFI struct. We verified that the '=' operater is safe
        # from the freed memory since the new ruby object created during the
        # assignment will remain in ruby memory and remain immutable and constant.
        raise Puppet::Error, _("Timed out while waiting for the service to transition from %{initial_state} to %{final_state} OR from %{initial_state} to %{pending_state} to %{final_state}. The service's current state is %{current_state}.") % { initial_state: SERVICE_STATES[initial_state], final_state: SERVICE_STATES[final_state], pending_state: SERVICE_STATES[pending_state], current_state: SERVICE_STATES[state] }
      end
      private :wait_on_state_transition

      # @api private
      # Waits for a service to finish transitioning from
      # a pending state. The service must be in the pending state
      # before invoking this routine.
      #
      # @param [:handle] service handle to the service to wait on
      # @param [Integer] pending_state the pending state
      # @param [Integer] timeout the minumum number of seconds to wait before timing out
      def wait_on_pending_state(service, pending_state, timeout)
        final_state = FINAL_STATES[pending_state]

        Puppet.debug _("Waiting for the pending transition to the %{final_state} state to finish.") % { final_state: SERVICE_STATES[final_state] }

        elapsed_time = 0
        last_checkpoint = -1
        loop do
          query_status(service) do |status|
            state = status[:dwCurrentState]
            checkpoint = status[:dwCheckPoint]
            wait_hint = status[:dwWaitHint]
            # Check if our service has finished transitioning to
            # the final_state OR if an unexpected transition
            # has occurred
            return if state == final_state
            unless state == pending_state
              raise Puppet::Error, _("Unexpected transition to the %{current_state} state while waiting for the pending transition from %{pending_state} to %{final_state} to finish.") % { current_state: SERVICE_STATES[state], pending_state: SERVICE_STATES[pending_state], final_state: SERVICE_STATES[final_state] }
            end

<<<<<<< HEAD
          # Check if any progress has been made since our last sleep
          # using the dwCheckPoint. If no progress has been made then
          # check if we've timed out, and raise an error if so
          if status[:dwCheckPoint] > last_checkpoint
            elapsed_time = 0
            last_checkpoint = status[:dwCheckPoint]
          else
            wait_hint = milliseconds_to_seconds(status[:dwWaitHint])
            timeout = wait_hint < timeout ? timeout : wait_hint

            if elapsed_time >= timeout
              raise Puppet::Error, _("Timed out while waiting for the pending transition from %{pending_state} to %{final_state} to finish. The current state is %{current_state}.") % { pending_state: SERVICE_STATES[pending_state], final_state: SERVICE_STATES[final_state], current_state: SERVICE_STATES[state] }
=======
            # Check if any progress has been made since our last sleep
            # using the dwCheckPoint. If no progress has been made then
            # check if we've timed out, and raise an error if so
            if checkpoint > last_checkpoint
              elapsed_time = 0
              last_checkpoint = checkpoint
            else
              wait_hint_in_seconds = milliseconds_to_seconds(wait_hint)
              timeout = wait_hint_in_seconds < DEFAULT_TIMEOUT ? DEFAULT_TIMEOUT : wait_hint_in_seconds

              if elapsed_time >= timeout
                raise Puppet::Error, _("Timed out while waiting for the pending transition from %{pending_state} to %{final_state} to finish. The current state is %{current_state}.") % { pending_state: SERVICE_STATES[pending_state], final_state: SERVICE_STATES[final_state], current_state: SERVICE_STATES[state] }
              end
>>>>>>> 6ccd6c98
            end
            wait_time = wait_hint_to_wait_time(wait_hint)
            # Wait a bit before rechecking the service's state
            sleep(wait_time)
            elapsed_time += wait_time
          end
        end
      end
      private :wait_on_pending_state

      # @api private
      #
      # create a usable wait time to wait between querying the service.
      #
      # @param [Integer] wait_hint the wait hint of a service in milliseconds
      # @return [Integer] the time to wait in seconds between querying the service
      def wait_hint_to_wait_time(wait_hint)
        # Wait 1/10th the wait_hint, but no less than 1 and
        # no more than 10 seconds
        wait_time = milliseconds_to_seconds(wait_hint) / 10;
        wait_time = 1 if wait_time < 1
        wait_time = 10 if wait_time > 10
        wait_time
      end
      private :wait_hint_to_wait_time

      # @api private
      #
      # process the wait hint listed by a service to something
      # usable by ruby sleep
      #
      # @param [Integer] wait_hint the wait hint of a service in milliseconds
      # @return [Integer] wait_hint in seconds
      def milliseconds_to_seconds(wait_hint)
        wait_hint / 1000;
      end
      private :milliseconds_to_seconds
    end

    # https://docs.microsoft.com/en-us/windows/desktop/api/Winsvc/nf-winsvc-openscmanagerw
    # SC_HANDLE OpenSCManagerW(
    #   LPCWSTR lpMachineName,
    #   LPCWSTR lpDatabaseName,
    #   DWORD   dwDesiredAccess
    # );
    ffi_lib :advapi32
    attach_function_private :OpenSCManagerW,
      [:lpcwstr, :lpcwstr, :dword], :handle

    # https://docs.microsoft.com/en-us/windows/desktop/api/Winsvc/nf-winsvc-openservicew
    # SC_HANDLE OpenServiceW(
    #   SC_HANDLE hSCManager,
    #   LPCWSTR   lpServiceName,
    #   DWORD     dwDesiredAccess
    # );
    ffi_lib :advapi32
    attach_function_private :OpenServiceW,
      [:handle, :lpcwstr, :dword], :handle

    # https://docs.microsoft.com/en-us/windows/desktop/api/Winsvc/nf-winsvc-closeservicehandle
    # BOOL CloseServiceHandle(
    #   SC_HANDLE hSCObject
    # );
    ffi_lib :advapi32
    attach_function_private :CloseServiceHandle,
      [:handle], :win32_bool

    # https://docs.microsoft.com/en-us/windows/desktop/api/winsvc/nf-winsvc-queryservicestatusex
    # BOOL QueryServiceStatusEx(
    #   SC_HANDLE      hService,
    #   SC_STATUS_TYPE InfoLevel,
    #   LPBYTE         lpBuffer,
    #   DWORD          cbBufSize,
    #   LPDWORD        pcbBytesNeeded
    # );
    SC_STATUS_TYPE = enum(
      :SC_STATUS_PROCESS_INFO, 0,
    )
    ffi_lib :advapi32
    attach_function_private :QueryServiceStatusEx,
      [:handle, SC_STATUS_TYPE, :lpbyte, :dword, :lpdword], :win32_bool

    # https://docs.microsoft.com/en-us/windows/desktop/api/Winsvc/nf-winsvc-queryserviceconfigw
    # BOOL QueryServiceConfigW(
    #   SC_HANDLE               hService,
    #   LPQUERY_SERVICE_CONFIGW lpServiceConfig,
    #   DWORD                   cbBufSize,
    #   LPDWORD                 pcbBytesNeeded
    # );
    ffi_lib :advapi32
    attach_function_private :QueryServiceConfigW,
      [:handle, :lpbyte, :dword, :lpdword], :win32_bool

    # https://docs.microsoft.com/en-us/windows/desktop/api/Winsvc/nf-winsvc-startservicew
    # BOOL StartServiceW(
    #   SC_HANDLE hService,
    #   DWORD     dwNumServiceArgs,
    #   LPCWSTR   *lpServiceArgVectors
    # );
    ffi_lib :advapi32
    attach_function_private :StartServiceW,
      [:handle, :dword, :pointer], :win32_bool

    # https://docs.microsoft.com/en-us/windows/desktop/api/winsvc/nf-winsvc-controlservice
    # BOOL ControlService(
    #   SC_HANDLE        hService,
    #   DWORD            dwControl,
    #   LPSERVICE_STATUS lpServiceStatus
    # );
    ffi_lib :advapi32
    attach_function_private :ControlService,
      [:handle, :dword, :pointer], :win32_bool

    # https://docs.microsoft.com/en-us/windows/desktop/api/winsvc/nf-winsvc-changeserviceconfigw
    # BOOL ChangeServiceConfigW(
    #   SC_HANDLE hService,
    #   DWORD     dwServiceType,
    #   DWORD     dwStartType,
    #   DWORD     dwErrorControl,
    #   LPCWSTR   lpBinaryPathName,
    #   LPCWSTR   lpLoadOrderGroup,
    #   LPDWORD   lpdwTagId,
    #   LPCWSTR   lpDependencies,
    #   LPCWSTR   lpServiceStartName,
    #   LPCWSTR   lpPassword,
    #   LPCWSTR   lpDisplayName
    # );
    ffi_lib :advapi32
    attach_function_private :ChangeServiceConfigW,
      [
        :handle,
        :dword,
        :dword,
        :dword,
        :lpcwstr,
        :lpcwstr,
        :lpdword,
        :lpcwstr,
        :lpcwstr,
        :lpcwstr,
        :lpcwstr
      ], :win32_bool


    # https://docs.microsoft.com/en-us/windows/desktop/api/winsvc/nf-winsvc-enumservicesstatusexw
    # BOOL EnumServicesStatusExW(
    #   SC_HANDLE    hSCManager,
    #   SC_ENUM_TYPE InfoLevel,
    #   DWORD        dwServiceType,
    #   DWORD        dwServiceState,
    #   LPBYTE       lpServices,
    #   DWORD        cbBufSize,
    #   LPDWORD      pcbBytesNeeded,
    #   LPDWORD      lpServicesReturned,
    #   LPDWORD      lpResumeHandle,
    #   LPCWSTR      pszGroupName
    # );
    SC_ENUM_TYPE = enum(
      :SC_ENUM_PROCESS_INFO, 0,
    )
    ffi_lib :advapi32
    attach_function_private :EnumServicesStatusExW,
      [
        :handle,
        SC_ENUM_TYPE,
        :dword,
        :dword,
        :lpbyte,
        :dword,
        :lpdword,
        :lpdword,
        :lpdword,
        :lpcwstr
      ], :win32_bool
  end
end<|MERGE_RESOLUTION|>--- conflicted
+++ resolved
@@ -568,18 +568,6 @@
       def transition_service_state(service_name, valid_initial_states, final_state, timeout, &block)
         service_access = SERVICE_START | SERVICE_STOP | SERVICE_PAUSE_CONTINUE | SERVICE_QUERY_STATUS
         open_service(service_name, SC_MANAGER_CONNECT, service_access) do |service|
-<<<<<<< HEAD
-          status = query_status(service)
-          initial_state = status[:dwCurrentState]
-
-          # If the service is already in the final_state, then
-          # no further work needs to be done
-          if initial_state == final_state
-            Puppet.debug _("The service is already in the %{final_state} state. No further work needs to be done.") % { final_state: SERVICE_STATES[final_state] }
-
-            next
-          end
-=======
           query_status(service) do |status|
             initial_state = status[:dwCurrentState]
             # If the service is already in the final_state, then
@@ -589,7 +577,6 @@
 
               next
             end
->>>>>>> 6ccd6c98
 
             # Check that initial_state corresponds to a valid
             # initial state
@@ -601,18 +588,6 @@
               raise Puppet::Error, _("The service must be in one of the %{valid_initial_states} states to perform this transition. It is currently in the %{current_state} state.") % { valid_initial_states: valid_initial_states_str, current_state: SERVICE_STATES[initial_state] }
             end
 
-<<<<<<< HEAD
-          # Check if there's a pending transition to the final_state. If so, then wait for
-          # that transition to finish.
-          possible_pending_states = FINAL_STATES.keys.select do |pending_state|
-            # SERVICE_RUNNING has two pending states, SERVICE_START_PENDING and
-            # SERVICE_CONTINUE_PENDING. That is why we need the #select here
-            FINAL_STATES[pending_state] == final_state
-          end
-          if possible_pending_states.include?(initial_state)
-            Puppet.debug _("There is already a pending transition to the %{final_state} state for the %{service_name} service.")  % { final_state: SERVICE_STATES[final_state], service_name: service_name }
-            wait_on_pending_state(service, initial_state, timeout)
-=======
             # Check if there's a pending transition to the final_state. If so, then wait for
             # that transition to finish.
             possible_pending_states = FINAL_STATES.keys.select do |pending_state|
@@ -622,28 +597,11 @@
             end
             if possible_pending_states.include?(initial_state)
               Puppet.debug _("There is already a pending transition to the %{final_state} state for the %{service_name} service.")  % { final_state: SERVICE_STATES[final_state], service_name: service_name }
-              wait_on_pending_state(service, initial_state)
->>>>>>> 6ccd6c98
+              wait_on_pending_state(service, initial_state, timeout)
 
               next
             end
 
-<<<<<<< HEAD
-          # If we are in an unsafe pending state like SERVICE_START_PENDING
-          # or SERVICE_STOP_PENDING, then we want to wait for that pending
-          # transition to finish before transitioning the service state.
-          # The reason we do this is because SERVICE_START_PENDING is when
-          # the service thread is being created and initialized, while
-          # SERVICE_STOP_PENDING is when the service thread is being cleaned
-          # up and destroyed. Thus there is a chance that when the service is
-          # in either of these states, its service thread may not yet be ready
-          # to perform the state transition (it may not even exist).
-          if UNSAFE_PENDING_STATES.include?(initial_state)
-            Puppet.debug _("The service is in the %{pending_state} state, which is an unsafe pending state.") % { pending_state: SERVICE_STATES[initial_state] }
-            wait_on_pending_state(service, initial_state, timeout)
-            initial_state = FINAL_STATES[initial_state]
-          end
-=======
             # If we are in an unsafe pending state like SERVICE_START_PENDING
             # or SERVICE_STOP_PENDING, then we want to wait for that pending
             # transition to finish before transitioning the service state.
@@ -655,23 +613,17 @@
             # to perform the state transition (it may not even exist).
             if UNSAFE_PENDING_STATES.include?(initial_state)
               Puppet.debug _("The service is in the %{pending_state} state, which is an unsafe pending state.") % { pending_state: SERVICE_STATES[initial_state] }
-              wait_on_pending_state(service, initial_state)
+              wait_on_pending_state(service, initial_state, timeout)
               initial_state = FINAL_STATES[initial_state]
             end
->>>>>>> 6ccd6c98
 
             Puppet.debug _("Transitioning the %{service_name} service from %{initial_state} to %{final_state}") % { service_name: service_name, initial_state: SERVICE_STATES[initial_state], final_state: SERVICE_STATES[final_state] }
 
             yield service
 
-<<<<<<< HEAD
-          Puppet.debug _("Waiting for the transition to finish")
-          wait_on_state_transition(service, initial_state, final_state, timeout)
-=======
             Puppet.debug _("Waiting for the transition to finish")
-            wait_on_state_transition(service, initial_state, final_state)
+            wait_on_state_transition(service, initial_state, final_state, timeout)
           end
->>>>>>> 6ccd6c98
         end
       rescue => detail
         raise Puppet::Error, _("Failed to transition the %{service_name} service to the %{final_state} state. Detail: %{detail}") % { service_name: service_name, final_state: SERVICE_STATES[final_state], detail: detail }, detail.backtrace
@@ -795,27 +747,14 @@
         # Wait for the transition to finish
         state = nil
         elapsed_time = 0
-<<<<<<< HEAD
         while elapsed_time <= timeout
-          status = query_status(service)
-          state = status[:dwCurrentState]
-
-          return if state == final_state
-          if state == pending_state
-            Puppet.debug _("The service transitioned to the %{pending_state} state.") % { pending_state: SERVICE_STATES[pending_state] }
-            wait_on_pending_state(service, pending_state, timeout)
-            return
-          end
-=======
-        while elapsed_time <= DEFAULT_TIMEOUT
->>>>>>> 6ccd6c98
 
           query_status(service) do |status|
             state = status[:dwCurrentState]
             return if state == final_state
             if state == pending_state
               Puppet.debug _("The service transitioned to the %{pending_state} state.") % { pending_state: SERVICE_STATES[pending_state] }
-              wait_on_pending_state(service, pending_state)
+              wait_on_pending_state(service, pending_state, timeout)
               return
             end
             sleep(1)
@@ -860,20 +799,6 @@
               raise Puppet::Error, _("Unexpected transition to the %{current_state} state while waiting for the pending transition from %{pending_state} to %{final_state} to finish.") % { current_state: SERVICE_STATES[state], pending_state: SERVICE_STATES[pending_state], final_state: SERVICE_STATES[final_state] }
             end
 
-<<<<<<< HEAD
-          # Check if any progress has been made since our last sleep
-          # using the dwCheckPoint. If no progress has been made then
-          # check if we've timed out, and raise an error if so
-          if status[:dwCheckPoint] > last_checkpoint
-            elapsed_time = 0
-            last_checkpoint = status[:dwCheckPoint]
-          else
-            wait_hint = milliseconds_to_seconds(status[:dwWaitHint])
-            timeout = wait_hint < timeout ? timeout : wait_hint
-
-            if elapsed_time >= timeout
-              raise Puppet::Error, _("Timed out while waiting for the pending transition from %{pending_state} to %{final_state} to finish. The current state is %{current_state}.") % { pending_state: SERVICE_STATES[pending_state], final_state: SERVICE_STATES[final_state], current_state: SERVICE_STATES[state] }
-=======
             # Check if any progress has been made since our last sleep
             # using the dwCheckPoint. If no progress has been made then
             # check if we've timed out, and raise an error if so
@@ -881,13 +806,12 @@
               elapsed_time = 0
               last_checkpoint = checkpoint
             else
-              wait_hint_in_seconds = milliseconds_to_seconds(wait_hint)
-              timeout = wait_hint_in_seconds < DEFAULT_TIMEOUT ? DEFAULT_TIMEOUT : wait_hint_in_seconds
+              wait_hint = milliseconds_to_seconds(status[:dwWaitHint])
+              timeout = wait_hint < timeout ? timeout : wait_hint
 
               if elapsed_time >= timeout
                 raise Puppet::Error, _("Timed out while waiting for the pending transition from %{pending_state} to %{final_state} to finish. The current state is %{current_state}.") % { pending_state: SERVICE_STATES[pending_state], final_state: SERVICE_STATES[final_state], current_state: SERVICE_STATES[state] }
               end
->>>>>>> 6ccd6c98
             end
             wait_time = wait_hint_to_wait_time(wait_hint)
             # Wait a bit before rechecking the service's state
