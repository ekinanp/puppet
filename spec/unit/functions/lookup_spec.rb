#! /usr/bin/env ruby
require 'spec_helper'
require 'puppet_spec/compiler'
require 'puppet_spec/files'
require 'puppet/pops'
require 'deep_merge/core'

describe "The lookup function" do
  include PuppetSpec::Compiler
  include PuppetSpec::Files

  context 'with an environment' do
    let(:env_name) { 'spec' }
    let(:code_dir_files) { {} }
    let(:code_dir) { tmpdir('code') }
    let(:ruby_dir) { tmpdir('ruby') }
    let(:env_modules) { {} }
    let(:env_hiera_yaml) do
      <<-YAML.unindent
        ---
        version: 5
        hierarchy:
          - name: "Common"
            data_hash: yaml_data
            path: "common.yaml"
        YAML
    end

    let(:env_data) do
      {
        'common.yaml' => <<-YAML.unindent
          ---
          a: value a (from environment)
          c:
            c_b: value c_b (from environment)
          mod_a::a: value mod_a::a (from environment)
          mod_a::hash_a:
            a: value mod_a::hash_a.a (from environment)
          mod_a::hash_b:
            a: value mod_a::hash_b.a (from environment)
          hash_b:
            hash_ba:
              bab: value hash_b.hash_ba.bab (from environment)
          hash_c:
            hash_ca:
              caa: value hash_c.hash_ca.caa (from environment)
          lookup_options:
            mod_a::hash_b:
              merge: hash
            hash_c:
              merge: hash
          YAML
<<<<<<< HEAD
        }
=======
      }
>>>>>>> c4f21f40
    end

    let(:environment_files) do
      {
        env_name => {
          'modules' => env_modules,
          'hiera.yaml' => env_hiera_yaml,
          'data' => env_data
        }
      }
    end

    let(:ruby_dir_files) do
      {
        'hiera' => {
          'backend' => {
            'custom_backend.rb' => <<-RUBY.unindent,
              class Hiera::Backend::Custom_backend
                def lookup(key, scope, order_override, resolution_type, context)
                  case key
                  when 'hash_c'
                    { 'hash_ca' => { 'cad' => 'value hash_c.hash_ca.cad (from global custom)' }}
                  when 'h'
                    [ 'x5,x6' ]
                  when 'datasources'
                    Hiera::Backend.datasources(scope, order_override) { |source| source }
                  else
                    throw :no_such_key
                  end
                end
              end
              RUBY
            'other_backend.rb' => <<-RUBY.unindent,
              class Hiera::Backend::Other_backend
                def lookup(key, scope, order_override, resolution_type, context)
                  value = Hiera::Config[:other][key.to_sym]
                  throw :no_such_key if value.nil?
                  value
                end
              end
              RUBY
          }
        }
      }
    end

    let(:logs) { [] }
    let(:notices) { logs.select { |log| log.level == :notice }.map { |log| log.message } }
    let(:warnings) { logs.select { |log| log.level == :warning }.map { |log| log.message } }
    let(:debugs) { logs.select { |log| log.level == :debug }.map { |log| log.message } }
    let(:env) { Puppet::Node::Environment.create(env_name.to_sym, [File.join(populated_env_dir, env_name, 'modules')]) }
    let(:environments) { Puppet::Environments::Directories.new(populated_env_dir, []) }
    let(:node) { Puppet::Node.new('test_lookup', :environment => env) }
    let(:compiler) { Puppet::Parser::Compiler.new(node) }
    let(:lookup_func) { Puppet.lookup(:loaders).puppet_system_loader.load(:function, 'lookup') }
    let(:defaults) {
      {
        'mod_a::xd' => 'value mod_a::xd (from default)',
        'mod_a::xd_found' => 'value mod_a::xd_found (from default)',
        'scope_xd' => 'value scope_xd (from default)'
      }}
    let(:overrides) {
      {
        'mod_a::xo' => 'value mod_a::xo (from override)',
        'scope_xo' => 'value scope_xo (from override)'
      }}
    let(:invocation_with_explain) { Puppet::Pops::Lookup::Invocation.new(compiler.topscope, {}, {}, true) }
    let(:explanation) { invocation_with_explain.explainer.explain }

    let(:populated_code_dir) do
      dir_contained_in(code_dir, code_dir_files)
      code_dir
    end

    let(:populated_ruby_dir) do
      dir_contained_in(ruby_dir, ruby_dir_files)
      ruby_dir
    end

    let(:env_dir) do
      d = File.join(populated_code_dir, 'environments')
      Dir.mkdir(d)
      d
    end

    let(:populated_env_dir) do
      dir_contained_in(env_dir, environment_files)
      env_dir
    end

    before(:each) do
      Puppet.settings[:codedir] = code_dir
      Puppet.push_context(:environments => environments, :current_environment => env)
    end

    after(:each) do
      Puppet.pop_context
      if Object.const_defined?(:Hiera)
        Hiera.send(:remove_instance_variable, :@config) if Hiera.instance_variable_defined?(:@config)
        Hiera.send(:remove_instance_variable, :@logger) if Hiera.instance_variable_defined?(:@logger)
        if Hiera.const_defined?(:Config)
          Hiera::Config.send(:remove_instance_variable, :@config) if Hiera::Config.instance_variable_defined?(:@config)
        end
        if Hiera.const_defined?(:Backend)
          Hiera::Backend.clear!
        end
      end
    end

    def collect_notices(code, explain = false, &block)
      Puppet[:code] = code
      Puppet::Util::Log.with_destination(Puppet::Test::LogCollector.new(logs)) do
        scope = compiler.topscope
        scope['environment'] = env_name
        scope['domain'] = 'example.com'
        scope['scope_scalar'] = 'scope scalar value'
        scope['scope_hash'] = { 'a' => 'scope hash a', 'b' => 'scope hash b' }
        if explain
          begin
            invocation_with_explain.lookup('dummy', nil) do
              if block_given?
                compiler.compile { |catalog| block.call(compiler.topscope); catalog }
              else
                compiler.compile
              end
            end
          rescue RuntimeError => e
            invocation_with_explain.report_text { e.message }
          end
        else
          if block_given?
            compiler.compile { |catalog| block.call(compiler.topscope); catalog }
          else
            compiler.compile
          end
        end
      end
      nil
    end

    def lookup(key, options = {}, explain = false)
      nc_opts = options.empty? ? '' : ", #{Puppet::Pops::Types::TypeFormatter.string(options)}"
      keys = key.is_a?(Array) ? key : [key]
      collect_notices(keys.map { |k| "notice(String(lookup('#{k}'#{nc_opts}), '%p'))" }.join("\n"), explain)
      if explain
        explanation
      else
        result = notices.map { |n| Puppet::Pops::Types::TypeParser.singleton.parse_literal(n) }
        key.is_a?(Array) ? result : result[0]
      end
    end

    def explain(key, options = {})
      lookup(key, options, true)[1]
      explanation
    end

    it 'finds data in the environment' do
      expect(lookup('a')).to eql('value a (from environment)')
    end

    context 'that has no lookup configured' do
      let(:environment_files) do
        {
          env_name => {
            'data' => env_data
          }
        }
      end

      it 'does not find data in the environment' do
        expect { lookup('a') }.to raise_error(Puppet::DataBinding::LookupError, /did not find a value for the name 'a'/)
      end

      context "but an environment.conf with 'environment_data_provider=hiera'" do
        let(:environment_files) do
          {
            env_name => {
              'environment.conf' => "environment_data_provider=hiera\n",
              'data' => env_data
            }
          }
        end

        it 'finds data in the environment and reports deprecation warning for environment.conf' do
          expect(lookup('a')).to eql('value a (from environment)')
          expect(warnings).to include(/Defining environment_data_provider='hiera' in environment.conf is deprecated. A 'hiera.yaml' file should be used instead/)
        end

        context 'and a hiera.yaml file' do
          let(:env_hiera_yaml) do
            <<-YAML.unindent
              ---
              version: 4
              hierarchy:
                - name: common
                  backend: yaml
              YAML
          end

          let(:environment_files) do
            {
              env_name => {
                'hiera.yaml' => env_hiera_yaml,
                'environment.conf' => "environment_data_provider=hiera\n",
                'data' => env_data
              }
            }
          end

          it 'finds data in the environment and reports deprecation warnings for both environment.conf and hiera.yaml' do
            expect(lookup('a')).to eql('value a (from environment)')
            expect(warnings).to include(/Defining environment_data_provider='hiera' in environment.conf is deprecated/)
            expect(warnings).to include(/Use of 'hiera.yaml' version 4 is deprecated. It should be converted to version 5/)
          end
        end
      end

      context "but an environment.conf with 'environment_data_provider=function'" do
        let(:environment_files) do
          {
            env_name => {
              'environment.conf' => "environment_data_provider=function\n",
              'functions' => {
                'environment' => { 'data.pp' => <<-PUPPET.unindent }
                    function environment::data() {
                      { 'a' => 'value a' }
                    }
                    PUPPET
              }
            }
          }
        end

        it 'finds data in the environment and reports deprecation warning for environment.conf' do
          expect(lookup('a')).to eql('value a')
          expect(warnings).to include(/Defining environment_data_provider='function' in environment.conf is deprecated. A 'hiera.yaml' file should be used instead/)
          expect(warnings).to include(/Using of legacy data provider function 'environment::data'. Please convert to a 'data_hash' function/)
        end
      end
    end

    context 'that has interpolated paths configured' do
      let(:env_hiera_yaml) do
        <<-YAML.unindent
          ---
          version: 5
          hierarchy:
            - name: "Varying"
              data_hash: yaml_data
              path: "x%{::var.sub}.yaml"
          YAML
      end

      let(:environment_files) do
        {
          env_name => {
            'hiera.yaml' => env_hiera_yaml,
            'modules' => {},
            'data' => {
              'x.yaml' => <<-YAML.unindent,
                y: value y from x
              YAML
              'x_d.yaml' => <<-YAML.unindent,
                y: value y from x_d
              YAML
              'x_e.yaml' => <<-YAML.unindent
                y: value y from x_e
              YAML
            }
          }
        }
      end

      it 'reloads the configuration if interpolated values change' do
        Puppet[:log_level] = 'debug'
        collect_notices("notice('success')") do |scope|
          expect(lookup_func.call(scope, 'y')).to eql('value y from x')
          var = { 'sub' => '_d' }
          scope['var'] = var
          expect(lookup_func.call(scope, 'y')).to eql('value y from x_d')
          var['sub'] = '_e'
          expect(lookup_func.call(scope, 'y')).to eql('value y from x_e')
        end
        expect(notices).to eql(['success'])
        expect(debugs.any? { |m| m =~ /Hiera configuration recreated due to change of scope variables used in interpolation expressions/ }).to be_truthy
      end
    end

    context 'that uses reserved option' do
      let(:environment_files) do
        {
          env_name => {
            'hiera.yaml' => <<-YAML.unindent,
              ---
              version: 5
              hierarchy:
                - name: "Illegal"
                  options:
                    #{opt_spec}
                  data_hash: yaml_data
              YAML
            'data' => {
              'foo.yaml' => "a: The value a\n"
            }
          }
        }
      end

      context 'path' do
        let(:opt_spec) { 'path: data/foo.yaml' }

        it 'fails and reports the reserved option key' do
          expect { lookup('a') }.to raise_error do |e|
            expect(e.message).to match(/Option key 'path' used in hierarchy 'Illegal' is reserved by Puppet/)
          end
        end
      end

      context 'uri' do
        let(:opt_spec) { 'uri: file:///data/foo.yaml' }

        it 'fails and reports the reserved option key' do
          expect { lookup('a') }.to raise_error do |e|
            expect(e.message).to match(/Option key 'uri' used in hierarchy 'Illegal' is reserved by Puppet/)
          end
        end
      end
    end

    context 'with yaml data file' do
      let(:environment_files) do
        {
          env_name => {
            'hiera.yaml' => <<-YAML.unindent,
              ---
              version: 5
              YAML
            'data' => {
              'common.yaml' => common_yaml
            }
          }
        }
      end

      context 'that contains hash values with interpolated keys' do
        let(:common_yaml) do
          <<-YAML.unindent
          ---
          a:
              "%{key}": "the %{value}"
          b:  "Detail in %{lookup('a.a_key')}"
          YAML
        end

        it 'interpolates both key and value"' do
          Puppet[:log_level] = 'debug'
          collect_notices("notice('success')") do |scope|
            expect(lookup_func.call(scope, 'a')).to eql({'' => 'the '})
            scope['key'] = 'a_key'
            scope['value'] = 'interpolated value'
            expect(lookup_func.call(scope, 'a')).to eql({'a_key' => 'the interpolated value'})
          end
          expect(notices).to eql(['success'])
        end

        it 'navigates to a value behind an interpolated key"' do
          Puppet[:log_level] = 'debug'
          collect_notices("notice('success')") do |scope|
            scope['key'] = 'a_key'
            scope['value'] = 'interpolated value'
            expect(lookup_func.call(scope, 'a.a_key')).to eql('the interpolated value')
          end
          expect(notices).to eql(['success'])
        end

        it 'navigates to a value behind an interpolated key using an interpolated value"' do
          Puppet[:log_level] = 'debug'
          collect_notices("notice('success')") do |scope|
            scope['key'] = 'a_key'
            scope['value'] = 'interpolated value'
            expect(lookup_func.call(scope, 'b')).to eql('Detail in the interpolated value')
          end
          expect(notices).to eql(['success'])
        end
      end

      context 'that is empty' do
        let(:common_yaml) { '' }

        it 'fails with a "did not find"' do
          expect { lookup('a') }.to raise_error do |e|
            expect(e.message).to match(/did not find a value for the name 'a'/)
          end
        end

        it 'logs a warning that the file does not contain a hash' do
          expect { lookup('a') }.to raise_error(Puppet::DataBinding::LookupError)
          expect(warnings).to include(/spec\/data\/common.yaml: file does not contain a valid yaml hash/)
        end
      end

      context 'that contains illegal yaml' do
        let(:common_yaml) { "@!#%**&:\n" }

        it 'fails lookup and that the key is not found' do
          expect { lookup('a') }.to raise_error do |e|
            expect(e.message).to match(/Unable to parse/)
          end
        end
      end

      context 'that contains a legal yaml that is not a hash' do
        let(:common_yaml) { "- A list\n- of things" }

        it 'fails with a "did not find"' do
          expect { lookup('a') }.to raise_error do |e|
            expect(e.message).to match(/did not find a value for the name 'a'/)
          end
        end

        it 'logs a warning that the file does not contain a hash' do
          expect { lookup('a') }.to raise_error(Puppet::DataBinding::LookupError)
          expect(warnings).to include(/spec\/data\/common.yaml: file does not contain a valid yaml hash/)
        end
      end

      context 'that contains a legal yaml hash with illegal types' do
        let(:common_yaml) do
          <<-YAML.unindent
          ---
          a: !ruby/object:Puppet::Graph::Key
              value: x
          YAML
        end

        it 'fails lookup and reports a type mismatch' do
          expect { lookup('a') }.to raise_error do |e|
            expect(e.message).to match(/wrong type, expects a value of type Scalar, Sensitive, Type, Hash, or Array, got Runtime/)
          end
        end
      end
    end

    context 'with lookup_options configured using patterns' do
      let(:mod_common) {
        <<-YAML.unindent
          mod::hash_a:
            aa:
              aaa: aaa (from module)
            ab:
              aba: aba (from module)
          mod::hash_b:
            ba:
              baa: baa (from module)
            bb:
              bba: bba (from module)
          lookup_options:
            '^mod::ha.*_a':
              merge: deep
            '^mod::ha.*_b':
              merge: deep
        YAML
      }

      let(:mod_base) do
        {
          'hiera.yaml' => <<-YAML.unindent,
            version: 5
            YAML
          'data' => {
            'common.yaml' => mod_common
          }
        }
      end

      let(:env_modules) do
        {
          'mod' => mod_base
        }
      end

      let(:env_hiera_yaml) do
        <<-YAML.unindent
          ---
          version: 5
          hierarchy:
            - name: X
              paths:
              - first.yaml
              - second.yaml
          YAML
      end

      let(:env_data) do
        {
          'first.yaml' => <<-YAML.unindent,
                a:
                  aa:
                    aaa: a.aa.aaa
                b:
                  ba:
                    baa: b.ba.baa
                  bb:
                    bba: b.bb.bba
                c:
                  ca:
                    caa: c.ca.caa
                mod::hash_a:
                  aa:
                    aab: aab (from environment)
                  ab:
                    aba: aba (from environment)
                    abb: abb (from environment)
                mod::hash_b:
                  ba:
                    bab: bab (from environment)
                  bc:
                    bca: bca (from environment)
                lookup_options:
                  b:
                    merge: hash
                  '^[^b]$':
                     merge: deep
                  '^c':
                     merge: first
                  '^b':
                     merge: first
                  '^mod::ha.*_b':
                    merge: hash
        YAML
        'second.yaml' => <<-YAML.unindent,
                a:
                  aa:
                    aab: a.aa.aab
                b:
                  ba:
                    bab: b.ba.bab
                  bb:
                    bbb: b.bb.bbb
                c:
                  ca:
                    cab: c.ca.cab
        YAML
        }
      end

      it 'finds lookup_options that matches a pattern' do
        expect(lookup('a')).to eql({'aa' => { 'aaa' => 'a.aa.aaa', 'aab' => 'a.aa.aab' }})
      end

      it 'gives a direct key match higher priority than a matching pattern' do
        expect(lookup('b')).to eql({'ba' => { 'baa' => 'b.ba.baa' }, 'bb' => { 'bba'=>'b.bb.bba' }})
      end

      it 'uses the first matching pattern' do
        expect(lookup('c')).to eql({'ca' => { 'caa' => 'c.ca.caa', 'cab' => 'c.ca.cab' }})
      end

      it 'uses lookup_option found by pattern from module' do
        expect(lookup('mod::hash_a')).to eql({
          'aa' => {
            'aaa' => 'aaa (from module)',
            'aab' => 'aab (from environment)'
          },
          'ab' => {
            'aba' => 'aba (from environment)',
            'abb' => 'abb (from environment)'
          }
        })
      end

      it 'merges lookup_options found by pattern in environment and module (environment wins)' do
        expect(lookup('mod::hash_b')).to eql({
          'ba' => {
            'bab' => 'bab (from environment)'
          },
          'bb' => {
            'bba' => 'bba (from module)'
          },
          'bc' => {
            'bca' => 'bca (from environment)'
          }
        })
      end

      context 'and patterns in module are not limited to module keys' do
        let(:mod_common) {
          <<-YAML.unindent
          mod::hash_a:
            aa:
              aaa: aaa (from module)
            ab:
              aba: aba (from module)
          lookup_options:
            '^.*_a':
              merge: deep
          YAML
        }

        it 'fails with error' do
          expect { lookup('mod::a') }.to raise_error(Puppet::DataBinding::LookupError, /all lookup_options patterns must match a key starting with module name/)
        end
      end
    end

    context 'and a global Hiera v4 configuration' do
      let(:code_dir_files) do
        {
          'hiera.yaml' => <<-YAML.unindent,
            ---
            version: 4
        YAML
        }
      end

      before(:each) do
        # Need to set here since spec_helper defines these settings in its "before each"
        Puppet.settings[:codedir] = populated_code_dir
        Puppet.settings[:hiera_config] = File.join(code_dir, 'hiera.yaml')
      end

      it 'raises an error' do
        expect { lookup('a') }.to raise_error(Puppet::Error, /hiera configuration version 4 cannot be used in the global layer/)
      end
    end

    context 'and an environment Hiera v5 configuration using globs' do
      let(:env_hiera_yaml) do
        <<-YAML.unindent
        ---
        version: 5
        hierarchy:
          - name: Globs
            globs:
              - "globs/*.yaml"
              - "globs_%{domain}/*.yaml"
        YAML
      end

      let(:env_data) do
        {
          'globs' => {
            'a.yaml' => <<-YAML.unindent,
              glob_a: value glob_a
              YAML
            'b.yaml' => <<-YAML.unindent
              glob_b:
                a: value glob_b.a
                b: value glob_b.b
            YAML
          },
          'globs_example.com' => {
            'a.yaml' => <<-YAML.unindent,
              glob_c: value glob_a
              YAML
            'b.yaml' => <<-YAML.unindent
              glob_b:
                c: value glob_b.c
                d: value glob_b.d
            YAML

          }
        }
      end

      let(:environment_files) do
        {
          env_name => {
            'hiera.yaml' => env_hiera_yaml,
            'data' => env_data
          }
        }
      end

      it 'finds environment data using globs' do
        expect(lookup('glob_a')).to eql('value glob_a')
        expect(warnings).to be_empty
      end

      it 'performs merges between interpolated and globbed paths' do
        expect(lookup('glob_b', 'merge' => 'hash')).to eql(
          {
            'a' => 'value glob_b.a',
            'b' => 'value glob_b.b',
            'c' => 'value glob_b.c',
            'd' => 'value glob_b.d'
          })
        expect(warnings).to be_empty
      end
    end

    context 'and an environment Hiera v3 configuration' do
      let(:env_hiera_yaml) do
        <<-YAML.unindent
          ---
          :backends: yaml
          :yaml:
            :datadir:  #{env_dir}/#{env_name}/hieradata
          YAML
      end

      let(:environment_files) do
        {
          env_name => {
            'hiera.yaml' => env_hiera_yaml,
            'hieradata' => {
              'common.yaml' => <<-YAML.unindent,
                g: Value g
                YAML
            }
          }
        }
      end

      it 'will raise an error if --strict is set to error' do
        Puppet[:strict] = :error
        expect { lookup('g') }.to raise_error(Puppet::Error, /hiera configuration version 3 cannot be used in an environment/)
      end

      it 'will log a warning and ignore the file if --strict is set to warning' do
        Puppet[:strict] = :warning
        expect { lookup('g') }.to raise_error(Puppet::Error, /did not find a value for the name 'g'/)
      end

      it 'will not log a warning and ignore the file if --strict is set to off' do
        Puppet[:strict] = :off
        expect { lookup('g') }.to raise_error(Puppet::Error, /did not find a value for the name 'g'/)
        expect(warnings).to include(/hiera.yaml version 3 found at the environment root was ignored/)
      end

      it 'will use the configuration if appointed by global setting but still warn when encountered by environment data provider' do
        Puppet[:strict] = :warning
        Puppet.settings[:hiera_config] = File.join(env_dir, env_name, 'hiera.yaml')
        expect(lookup('g')).to eql('Value g')
        expect(warnings).to include(/hiera.yaml version 3 found at the environment root was ignored/)
      end
    end

    context 'and a global empty Hiera configuration' do
      let(:hiera_yaml_path) { File.join(code_dir, 'hiera.yaml') }
      let(:code_dir_files) do
        {
          'hiera.yaml' => '',
        }
      end

      let(:environment_files) do
        {
          env_name => {
            'hieradata' => {
              'common.yaml' =>  <<-YAML.unindent,
                x: value x (from environment)
                YAML
            }
          }
        }
      end

      before(:each) do
        # Need to set here since spec_helper defines these settings in its "before each"
        Puppet.settings[:hiera_config] = hiera_yaml_path
      end

      it 'uses a Hiera version 3 defaults' do
        expect(lookup('x')).to eql('value x (from environment)')
      end

      context 'obtained using /dev/null', :unless => Puppet.features.microsoft_windows? do
        let(:code_dir_files) { {} }

        it 'uses a Hiera version 3 defaults' do
          Puppet[:hiera_config] = '/dev/null'
          expect(lookup('x')).to eql('value x (from environment)')
        end
      end
    end

    context 'and a global configuration' do
      let(:hiera_yaml) do
        <<-YAML.unindent
        ---
        :backends:
          - yaml
          - json
          - custom
          - hocon
        :yaml:
          :datadir: #{code_dir}/hieradata
        :json:
          :datadir: #{code_dir}/hieradata
        :hocon:
          :datadir: #{code_dir}/hieradata
        :hierarchy:
          - common
          - "%{domain}"
        :merge_behavior: deeper
        YAML
      end

      let(:code_dir_files) do
        {
          'hiera.yaml' => hiera_yaml,
          'hieradata' => {
            'common.yaml' =>  <<-YAML.unindent,
              a: value a (from global)
              hash_b:
                hash_ba:
                  bab: value hash_b.hash_ba.bab (from global)
              hash_c:
                hash_ca:
                  cab: value hash_c.hash_ca.cab (from global)
              YAML
            'example.com.yaml' =>  <<-YAML.unindent,
              x: value x (from global example.com.yaml)
              YAML
            'common.json' =>  <<-JSON.unindent,
              {
                "hash_b": {
                  "hash_ba": {
                    "bac": "value hash_b.hash_ba.bac (from global json)"
                  }
                },
                "hash_c": {
                  "hash_ca": {
                    "cac": "value hash_c.hash_ca.cac (from global json)"
                  }
                }
              }
              JSON
            'common.conf' =>  <<-HOCON.unindent,
              // The 'xs' is a value used for testing
              xs = { subkey = value xs.subkey (from global hocon) }
              HOCON
          }
        }
      end

      before(:each) do
        # Need to set here since spec_helper defines these settings in its "before each"
        Puppet.settings[:codedir] = populated_code_dir
        Puppet.settings[:hiera_config] = File.join(code_dir, 'hiera.yaml')
      end

      around(:each) do |example|
        # Faking the load path to enable 'require' to load from 'ruby_stuff'. It removes the need for a static fixture
        # for the custom backend
        $LOAD_PATH.unshift(populated_ruby_dir)
        begin
          Puppet.override(:environments => environments, :current_environment => env) do
            example.run
          end
        ensure
          if Kernel.const_defined?(:Hiera) && Hiera.const_defined?(:Backend)
            Hiera::Backend.send(:remove_const, :Custom_backend) if Hiera::Backend.const_defined?(:Custom_backend)
            Hiera::Backend.send(:remove_const, :Other_backend) if Hiera::Backend.const_defined?(:Other_backend)
          end
          $LOAD_PATH.shift
        end
      end

      context 'version 3' do
        it 'finds data in the environment and reports deprecation warnings for both environment.conf and hiera.yaml' do
          expect(lookup('a')).to eql('value a (from global)')
          expect(warnings).to include(/Use of 'hiera.yaml' version 3 is deprecated. It should be converted to version 5/)
        end

        it 'explain contains output from global layer' do
          explanation = explain('a')
          expect(explanation).to include('Global Data Provider (hiera configuration version 3)')
          expect(explanation).to include('Hierarchy entry "yaml"')
          expect(explanation).to include('Hierarchy entry "json"')
          expect(explanation).to include('Found key: "a" value: "value a (from global)"')
        end

        it 'uses the merge behavior specified in global hiera.yaml to merge only global backends' do
          expect(lookup('hash_b')).to eql(
            { 'hash_ba' => { 'bab' => 'value hash_b.hash_ba.bab (from global)', 'bac' => 'value hash_b.hash_ba.bac (from global json)' } })
        end

        it 'uses the merge from lookup options to merge all layers and override merge_behavior specified in global hiera.yaml' do
          expect(lookup('hash_c')).to eql(
            { 'hash_ca' => { 'cab' => 'value hash_c.hash_ca.cab (from global)' } })
        end

        it 'uses the explicitly given merge to override lookup options and to merge all layers' do
          expect(lookup('hash_c', 'merge' => 'deep')).to eql(
            {
              'hash_ca' =>
              {
                'caa' => 'value hash_c.hash_ca.caa (from environment)',
                'cab' => 'value hash_c.hash_ca.cab (from global)',
                'cac' => 'value hash_c.hash_ca.cac (from global json)',
                'cad' => 'value hash_c.hash_ca.cad (from global custom)'
              }
            })
        end

        it 'paths are interpolated' do
          expect(lookup('x')).to eql('value x (from global example.com.yaml)')
        end

        it 'backend data sources are propagated to custom backend' do
          expect(lookup('datasources')).to eql(['common', 'example.com'])
        end

        it 'delegates configured hocon backend to hocon_data function' do
          expect(explain('xs')).to match(/Hierarchy entry "hocon"\n.*\n.*\n.*"common"\n\s*Found key: "xs"/m)
        end

        it 'can dig down into subkeys provided by hocon_data function' do
          expect(lookup('xs.subkey')).to eql('value xs.subkey (from global hocon)')
        end

        context 'using an eyaml backend' do
          let(:private_key_name) { 'private_key.pkcs7.pem' }
          let(:public_key_name) { 'public_key.pkcs7.pem' }

          let(:private_key) do
            <<-PKCS7.unindent
              -----BEGIN RSA PRIVATE KEY-----
              MIIEogIBAAKCAQEAwHB3GvImq59em4LV9DMfP0Zjs21eW3Jd5I9fuY0jLJhIkH6f
              CR7tyOpYV6xUj+TF8giq9WLxZI7sourMJMWjEWhVjgUr5lqp1RLv4lwfDv3Wk4XC
              2LUuqj1IAErUXKeRz8i3lUSZW1Pf4CaMpnIiPdWbz6f0KkaJSFi9bqexONBx4fKQ
              NlgZwm2/aYjjrYng788I0QhWDKUqsQOi5mZKlHNRsDlk7J3Afhsx/jTLrCX/G8+2
              tPtLsHyRN39kluM5vYHbKXDsCG/a88Z2yUE2+r4Clp0FUKffiEDBPm0/H0sQ4Q1o
              EfQFDQRKaIkhpsm0nOnLYTy3/xJc5uqDNkLiawIDAQABAoIBAE98pNXOe8ab93oI
              mtNZYmjCbGAqprTjEoFb71A3SfYbmK2Gf65GxjUdBwx/tBYTiuekSOk+yzKcDoZk
              sZnmwKpqDByzaiSmAkxunANFxdZtZvpcX9UfUX0j/t+QCROUa5gF8j6HrUiZ5nkx
              sxr1PcuItekaGLJ1nDLz5JsWTQ+H4M+GXQw7/t96x8v8g9el4exTiAHGk6Fv16kD
              017T02M9qTTmV3Ab/enDIBmKVD42Ta36K/wc4l1aoUQNiRbIGVh96Cgd1CFXLF3x
              CsaNbYT4SmRXaYqoj6MKq+QFEGxadFmJy48NoSd4joirIn2lUjHxJebw3lLbNLDR
              uvQnQ2ECgYEA/nD94wEMr6078uMv6nKxPpNGq7fihwSKf0G/PQDqrRmjUCewuW+k
              /iXMe1Y/y0PjFeNlSbUsUvKQ5xF7F/1AnpuPHIrn3cjGVLb71W+zen1m8SnhsW/f
              7dPgtcb4SCvfhmLgoov+P34YcNfGi6qgPUu6319IqoB3BIi7PvfEomkCgYEAwZ4+
              V0bMjFdDn2hnYzjTNcF2aUQ1jPvtuETizGwyCbbMLl9522lrjC2DrH41vvqX35ct
              CBJkhQFbtHM8Gnmozv0vxhI2jP+u14mzfePZsaXuYrEgWRj+BCsYUHodXryxnEWj
              yVrTNskab1B5jFm2SCJDmKcycBOYpRBLCMx6W7MCgYBA99z7/6KboOIzzKrJdGup
              jLV410UyMIikoccQ7pD9jhRTPS80yjsY4dHqlEVJw5XSWvPb9DTTITi6p44EvBep
              6BKMuTMnQELUEr0O7KypVCfa4FTOl8BX28f+4kU3OGykxc6R8qkC0VGwTohV1UWB
              ITsgGhZV4uOA9uDI3T8KMQKBgEnQY2HwmuDSD/TA39GDA3qV8+ez2lqSXRGIKZLX
              mMf9SaBQQ+uzKA4799wWDbVuYeIbB07xfCL83pJP8FUDlqi6+7Celu9wNp7zX1ua
              Nw8z/ErhzjxJe+Xo7A8aTwIkG+5A2m1UU/up9YsEeiJYvVaIwY58B42U2vfq20BS
              fD9jAoGAX2MscBzIsmN+U9R0ptL4SXcPiVnOl8mqvQWr1B4OLgxX7ghht5Fs956W
              bHipxOWMFCPJA/AhNB8q1DvYiD1viZbIALSCJVUkzs4AEFIjiPsCBKxerl7jF6Xp
              1WYSaCmfvoCVEpFNt8cKp4Gq+zEBYAV4Q6TkcD2lDtEW49MuN8A=
              -----END RSA PRIVATE KEY-----
              PKCS7
          end

          let(:public_key) do
            <<-PKCS7.unindent
              -----BEGIN CERTIFICATE-----
              MIIC2TCCAcGgAwIBAgIBATANBgkqhkiG9w0BAQUFADAAMCAXDTE3MDExMzA5MTY1
              MloYDzIwNjcwMTAxMDkxNjUyWjAAMIIBIjANBgkqhkiG9w0BAQEFAAOCAQ8AMIIB
              CgKCAQEAwHB3GvImq59em4LV9DMfP0Zjs21eW3Jd5I9fuY0jLJhIkH6fCR7tyOpY
              V6xUj+TF8giq9WLxZI7sourMJMWjEWhVjgUr5lqp1RLv4lwfDv3Wk4XC2LUuqj1I
              AErUXKeRz8i3lUSZW1Pf4CaMpnIiPdWbz6f0KkaJSFi9bqexONBx4fKQNlgZwm2/
              aYjjrYng788I0QhWDKUqsQOi5mZKlHNRsDlk7J3Afhsx/jTLrCX/G8+2tPtLsHyR
              N39kluM5vYHbKXDsCG/a88Z2yUE2+r4Clp0FUKffiEDBPm0/H0sQ4Q1oEfQFDQRK
              aIkhpsm0nOnLYTy3/xJc5uqDNkLiawIDAQABo1wwWjAPBgNVHRMBAf8EBTADAQH/
              MB0GA1UdDgQWBBSejWrVnw7QaBjNFCHMNFi+doSOcTAoBgNVHSMEITAfgBSejWrV
              nw7QaBjNFCHMNFi+doSOcaEEpAIwAIIBATANBgkqhkiG9w0BAQUFAAOCAQEAAe85
              BQ1ydAHFqo0ib38VRPOwf5xPHGbYGhvQi4/sU6aTuR7pxaOJPYz05jLhS+utEmy1
              sknBq60G67yhQE7IHcfwrl1arirG2WmKGvAbjeYL2K1UiU0pVD3D+Klkv/pK6jIQ
              eOJRGb3qNUn0Sq9EoYIOXiGXQ641F0bZZ0+5H92kT1lmnF5oLfCb84ImD9T3snH6
              pIr5RKRx/0YmJIcv3WdpoPT903rOJiRIEgIj/hDk9QZTBpm222Ul5yQQ5pBywpSp
              xh0bmJKAQWhQm7QlybKfyaQmg5ot1jEzWAvD2I5FjHQxmAlchjb6RreaRhExj+JE
              5O117dMBdzDBjcNMOA==
              -----END CERTIFICATE-----
              PKCS7
          end

          let(:keys_dir) do
            keys = tmpdir('keys')
            dir_contained_in(keys, {
              private_key_name => private_key,
              public_key_name => public_key
            })
            keys
          end

          let(:private_key_path) { File.join(keys_dir, private_key_name) }
          let(:public_key_path) { File.join(keys_dir, public_key_name) }
          let(:hiera_yaml) do
            <<-YAML.unindent
            :backends:
              - eyaml
              - yaml
            :eyaml:
              :datadir: #{code_dir}/hieradata
              :pkcs7_private_key: #{private_key_path}
              :pkcs7_public_key: #{public_key_path}
            :yaml:
              :datadir: #{code_dir}/hieradata
            :hierarchy:
              - common
           YAML
          end

          let(:data_files) do
            {
              'common.yaml' => <<-YAML.unindent,
                b: value 'b' (from global)
                c:
                  c_a: value c_a (from global)
                YAML
              'common.eyaml' => <<-YAML.unindent
                a: >
                  ENC[PKCS7,MIIBmQYJKoZIhvcNAQcDoIIBijCCAYYCAQAxggEhMIIBHQIBADAFMAACAQEw
                  DQYJKoZIhvcNAQEBBQAEggEAH457bsfL8kYw9O50roE3dcE21nCnmPnQ2XSX
                  LYRJ2C78LarbfFonKz0gvDW7tyhsLWASFCFaiU8T1QPBd2b3hoQK8E4B2Ual
                  xga/K7r9y3OSgRomTm9tpTltC6re0Ubh3Dy71H61obwxEdNVTqjPe95+m2b8
                  6zWZVnzZzXXsTG1S17yJn1zaB/LXHbWNy4KyLLKCGAml+Gfl6ZMjmaplTmUA
                  QIC5rI8abzbPP3TDMmbLOGNkrmLqI+3uS8tSueTMoJmWaMF6c+H/cA7oRxmV
                  QCeEUVXjyFvCHcmbA+keS/RK9XF+vc07/XS4XkYSPs/I5hLQji1y9bkkGAs0
                  tehxQjBcBgkqhkiG9w0BBwEwHQYJYIZIAWUDBAEqBBDHpA6Fcl/R16aIYcow
                  oiO4gDAvfFH6jLUwXkcYtagnwdmhkd9TQJtxNWcIwMpvmk036MqIoGwwhQdg
                  gV4beiCFtLU=]
                a_ref: "A reference to %{hiera('a')}"
                b_ref: "A reference to %{hiera('b')}"
                c_ref: "%{alias('c')}"
                YAML
            }
          end

          let(:code_dir_files) do
            {
              'hiera.yaml' => hiera_yaml,
              'hieradata' => data_files
            }
          end

          before(:each) do
            Puppet.settings[:hiera_config] = File.join(code_dir, 'hiera.yaml')
          end

          it 'finds data in the global layer' do
            expect(lookup('a')).to eql("Encrypted value 'a' (from global)")
          end

          it 'can use a hiera interpolation' do
            expect(lookup('a_ref')).to eql("A reference to Encrypted value 'a' (from global)")
          end

          it 'can use a hiera interpolation that refers back to yaml' do
            expect(lookup('b_ref')).to eql("A reference to value 'b' (from global)")
          end

          it 'can use a hiera interpolation that refers back to yaml, but only in global layer' do
            expect(lookup(['c', 'c_ref'], 'merge' => 'deep')).to eql([{'c_a' => 'value c_a (from global)', 'c_b' => 'value c_b (from environment)'}, { 'c_a' => 'value c_a (from global)' }])
          end

          it 'delegates configured eyaml backend to eyaml_lookup_key function' do
            expect(explain('a')).to match(/Hierarchy entry "eyaml"\n.*\n.*\n.*"common"\n\s*Found key: "a"/m)
          end
        end

        context 'using deep_merge_options supported by deep_merge gem but not supported by Puppet' do

          let(:hiera_yaml) do
            <<-YAML.unindent
              ---
              :backends:
                - yaml
              :yaml:
                :datadir: #{code_dir}/hieradata
              :hierarchy:
                - other
                - common
              :merge_behavior: deeper
              :deep_merge_options:
                :unpack_arrays: ','
              YAML
          end

          let(:code_dir_files) do
            {
              'hiera.yaml' => hiera_yaml,
              'hieradata' => {
                'common.yaml' => <<-YAML.unindent,
                  h:
                    - x1,x2
                  str: a string
                  mixed:
                    x: hx
                    y: hy
                  YAML
                'other.yaml' => <<-YAML.unindent,
                  h:
                    - x3
                    - x4
                  str: another string
                  mixed:
                    - h1
                    - h2
                  YAML
              }
            }
          end

          it 'honors option :unpack_arrays: (unsupported by puppet)' do
            expect(lookup('h')).to eql(%w(x1 x2 x3 x4))
          end

          it 'will treat merge of strings as a unique (first found)' do
            expect(lookup('str')).to eql('another string')
          end

          it 'will treat merge of array and hash as a unique (first found)' do
            expect(lookup('mixed')).to eql(%w(h1 h2))
          end

          context 'together with a custom backend' do
            let(:hiera_yaml) do
              <<-YAML.unindent
                ---
                :backends:
                  - custom
                  - yaml
                :yaml:
                  :datadir: #{code_dir}/hieradata
                :hierarchy:
                  - other
                  - common
                :merge_behavior: #{merge_behavior}
                :deep_merge_options:
                  :unpack_arrays: ','
                YAML
            end

            context "using 'deeper'" do
              let(:merge_behavior) { 'deeper' }
              it 'honors option :unpack_arrays: (unsupported by puppet)' do
                expect(lookup('h')).to eql(%w(x1 x2 x3 x4 x5 x6))
              end
            end

            context "using 'deep'" do
              let(:merge_behavior) { 'deep' }
              it 'honors option :unpack_arrays: (unsupported by puppet)' do
                expect(lookup('h')).to eql(%w(x5 x6 x3 x4 x1 x2))
              end
            end
          end
        end

        context 'using relative datadir paths' do
          let(:hiera_yaml) do
            <<-YAML.unindent
          ---
          :backends:
            - yaml
          :yaml:
            :datadir: relative_data
          :hierarchy:
            - common
            YAML
          end

          let(:populated_code_dir) do
            dir_contained_in(code_dir, code_dir_files.merge({
              'fake_cwd' => {
                'relative_data' => {
                  'common.yaml' => <<-YAML.unindent
                    a: value a (from fake_cwd/relative_data/common.yaml)
                  YAML
                }
              }
            }))
            code_dir
          end

          around(:each) do |example|
            cwd = Dir.pwd
            Dir.chdir(File.join(code_dir, 'fake_cwd'))
            begin
              example.run
            ensure
              Dir.chdir(cwd)
            end
          end

          it 'finds data from data file beneath relative datadir' do
            expect(lookup('a')).to eql('value a (from fake_cwd/relative_data/common.yaml)')
          end
        end
      end

      context 'version 5' do
        let(:hiera_yaml) do
          <<-YAML.unindent
          ---
          version: 5
          defaults:
            datadir: hieradata

          hierarchy:
            - name: Yaml
              data_hash: yaml_data
              paths:
                - common.yaml
                - "%{domain}.yaml"
            - name: Json
              data_hash: json_data
              paths:
                - common.json
                - "%{domain}.json"
            - name: Hocon
              data_hash: hocon_data
              paths:
                - common.conf
                - "%{domain}.conf"
            - name: Custom
              hiera3_backend: custom
              paths:
                - common.custom
                - "%{domain}.custom"
            - name: Other
              hiera3_backend: other
              options:
                other_option: value of other_option
              paths:
                - common.other
                - "%{domain}.other"
              YAML
        end

        it 'finds global data and reports no deprecation warnings' do
          expect(lookup('a')).to eql('value a (from global)')
          expect(warnings).to be_empty
        end

        it 'explain contains output from global layer' do
          explanation = explain('a')
          expect(explanation).to include('Global Data Provider (hiera configuration version 5)')
          expect(explanation).to include('Hierarchy entry "Yaml"')
          expect(explanation).to include('Hierarchy entry "Json"')
          expect(explanation).to include('Hierarchy entry "Hocon"')
          expect(explanation).to include('Hierarchy entry "Custom"')
          expect(explanation).to include('Found key: "a" value: "value a (from global)"')
        end

        it 'uses the explicitly given merge to override lookup options and to merge all layers' do
          expect(lookup('hash_c', 'merge' => 'deep')).to eql(
            {
              'hash_ca' =>
                {
                  'caa' => 'value hash_c.hash_ca.caa (from environment)',
                  'cab' => 'value hash_c.hash_ca.cab (from global)',
                  'cac' => 'value hash_c.hash_ca.cac (from global json)',
                  'cad' => 'value hash_c.hash_ca.cad (from global custom)'
                }
            })
        end

        it 'backend data sources are propagated to custom backend' do
          expect(lookup('datasources')).to eql(['common', 'example.com'])
        end

        it 'backend specific options are propagated to custom backend' do
          expect(lookup('other_option')).to eql('value of other_option')
        end

        it 'multiple hiera3_backend declarations can be used and are merged into the generated config' do
          expect(lookup(['datasources', 'other_option'])).to eql([['common', 'example.com'], 'value of other_option'])
          expect(Hiera::Config.instance_variable_get(:@config)).to eql(
            {
              :backends => ['custom', 'other'],
              :hierarchy => ['common', '%{domain}'],
              :custom => { :datadir => "#{code_dir}/hieradata" },
              :other => { :other_option => 'value of other_option', :datadir=>"#{code_dir}/hieradata" },
              :logger => 'puppet'
            })
        end

        it 'provides a sensible error message when the hocon library is not loaded' do
          Puppet.features.stubs(:hocon?).returns(false)

          expect { lookup('a') }.to raise_error do |e|
            expect(e.message).to match(/Lookup using Hocon data_hash function is not supported without hocon library/)
          end
        end
      end

      context 'with a hiera3_backend that has no paths' do
        let(:hiera_yaml) do
          <<-YAML.unindent
          ---
          version: 5
          hierarchy:
            - name: Custom
              hiera3_backend: custom
          YAML
        end

        it 'calls the backend' do
          expect(lookup('hash_c')).to eql(
            { 'hash_ca' => { 'cad' => 'value hash_c.hash_ca.cad (from global custom)' }})
        end
      end
    end

    context 'and a module' do
      let(:mod_a_files) { {} }

      let(:populated_env_dir) do
        dir_contained_in(env_dir, DeepMerge.deep_merge!(environment_files, env_name => { 'modules' => mod_a_files }))
        env_dir
      end

      context 'that has no lookup configured' do
        let(:mod_a_files) do
          {
            'mod_a' => {
              'data' => {
                'common.yaml' => <<-YAML.unindent
                ---
                mod_a::b: value mod_a::b (from mod_a)
              YAML
              }
            }
          }
        end

        it 'does not find data in the module' do
          expect { lookup('mod_a::b') }.to raise_error(Puppet::DataBinding::LookupError, /did not find a value for the name 'mod_a::b'/)
        end

        context 'with a Hiera v3 configuration' do
          let(:mod_a_files) do
            {
              'mod_a' => {
                'hiera.yaml' => <<-YAML.unindent
                  ---
                  :backends: yaml
                  YAML
              }
            }
          end

          it 'raises an error' do
            expect { lookup('mod_a::a') }.to raise_error(Puppet::Error, /hiera configuration version 3 cannot be used in a module/)
          end
        end

        context "but a metadata.json with 'module_data_provider=hiera'" do
          let(:mod_a_files_1) { DeepMerge.deep_merge!(mod_a_files, 'mod_a' => { 'metadata.json' => <<-JSON.unindent }) }
              {
                  "name": "example/mod_a",
                  "version": "0.0.2",
                  "source": "git@github.com/example/mod_a.git",
                  "dependencies": [],
                  "author": "Bob the Builder",
                  "license": "Apache-2.0",
                  "data_provider": "hiera"
              }
              JSON

          let(:populated_env_dir) do
            dir_contained_in(env_dir, DeepMerge.deep_merge!(environment_files, env_name => { 'modules' => mod_a_files_1 }))
            env_dir
          end

          it 'finds data in the module and reports deprecation warning for metadata.json' do
            expect(lookup('mod_a::b')).to eql('value mod_a::b (from mod_a)')
            expect(warnings).to include(/Defining "data_provider": "hiera" in metadata.json is deprecated. A 'hiera.yaml' file should be used instead/)
          end

          context 'and a hiera.yaml file' do
            let(:mod_a_files_2) { DeepMerge.deep_merge!(mod_a_files_1, 'mod_a' => { 'hiera.yaml' => <<-YAML.unindent }) }
            ---
            version: 4
            hierarchy:
              - name: common
                backend: yaml
            YAML

            let(:populated_env_dir) do
              dir_contained_in(env_dir, DeepMerge.deep_merge!(environment_files, env_name => { 'modules' => mod_a_files_2 }))
              env_dir
            end

            it 'finds data in the module and reports deprecation warnings for both metadata.json and hiera.yaml' do
              expect(lookup('mod_a::b')).to eql('value mod_a::b (from mod_a)')
              expect(warnings).to include(/Defining "data_provider": "hiera" in metadata.json is deprecated/)
              expect(warnings).to include(/Use of 'hiera.yaml' version 4 is deprecated. It should be converted to version 5/)
            end
          end
        end
      end

      context 'using a data_hash that reads a yaml file' do
        let(:mod_a_files) do
          {
            'mod_a' => {
              'data' => {
                'common.yaml' => <<-YAML.unindent
                ---
                mod_a::a: value mod_a::a (from mod_a)
                mod_a::b: value mod_a::b (from mod_a)
                mod_a::xo: value mod_a::xo (from mod_a)
                mod_a::xd_found: value mod_a::xd_found (from mod_a)
                mod_a::interpolate_xo: "-- %{lookup('mod_a::xo')} --"
                mod_a::interpolate_xd: "-- %{lookup('mod_a::xd')} --"
                mod_a::interpolate_scope_xo: "-- %{scope_xo} --"
                mod_a::interpolate_scope_xd: "-- %{scope_xd} --"
                mod_a::hash_a:
                  a: value mod_a::hash_a.a (from mod_a)
                  b: value mod_a::hash_a.b (from mod_a)
                mod_a::hash_b:
                  a: value mod_a::hash_b.a (from mod_a)
                  b: value mod_a::hash_b.b (from mod_a)
                mod_a::interpolated: "-- %{lookup('mod_a::a')} --"
                mod_a::a_a: "-- %{lookup('mod_a::hash_a.a')} --"
                mod_a::a_b: "-- %{lookup('mod_a::hash_a.b')} --"
                mod_a::b_a: "-- %{lookup('mod_a::hash_b.a')} --"
                mod_a::b_b: "-- %{lookup('mod_a::hash_b.b')} --"
                mod_a::interpolate_array:
                  - "-- %{lookup('mod_a::a')} --"
                  - "-- %{lookup('mod_a::b')} --"
                mod_a::interpolate_literal: "-- %{literal('hello')} --"
                mod_a::interpolate_scope: "-- %{scope_scalar} --"
                mod_a::interpolate_scope_not_found: "-- %{scope_nope} --"
                mod_a::interpolate_scope_dig: "-- %{scope_hash.a} --"
                mod_a::interpolate_scope_dig_not_found: "-- %{scope_hash.nope} --"
                mod_a::quoted_interpolation: '-- %{lookup(''"mod_a::a.quoted.key"'')} --'
                "mod_a::a.quoted.key": "value mod_a::a.quoted.key (from mod_a)"
              YAML
              },
              'hiera.yaml' => <<-YAML.unindent,
              ---
              version: 5
              hierarchy:
                - name: "Common"
                  data_hash: yaml_data
                  path: "common.yaml"
            YAML
            }
          }
        end

        it 'finds data in the module' do
          expect(lookup('mod_a::b')).to eql('value mod_a::b (from mod_a)')
        end

        it 'environment data has higher priority than module data' do
          expect(lookup('mod_a::a')).to eql('value mod_a::a (from environment)')
        end

        it 'environment data has higher priority than module data in interpolated module data' do
          expect(lookup('mod_a::interpolated')).to eql('-- value mod_a::a (from environment) --')
        end

        it 'overrides have higher priority than found data' do
          expect(lookup('mod_a::xo', { 'override' => overrides })).to eql('value mod_a::xo (from override)')
        end

        it 'overrides have higher priority than found data in lookup interpolations' do
          expect(lookup('mod_a::interpolate_xo', { 'override' => overrides })).to eql('-- value mod_a::xo (from override) --')
        end

        it 'overrides have higher priority than found data in scope interpolations' do
          expect(lookup('mod_a::interpolate_scope_xo', { 'override' => overrides })).to eql('-- value scope_xo (from override) --')
        end

        it 'defaults have lower priority than found data' do
          expect(lookup('mod_a::xd_found', { 'default_values_hash' => defaults })).to eql('value mod_a::xd_found (from mod_a)')
        end

        it 'defaults are used when data is not found' do
          expect(lookup('mod_a::xd', { 'default_values_hash' => defaults })).to eql('value mod_a::xd (from default)')
        end

        it 'defaults are used when data is not found in lookup interpolations' do
          expect(lookup('mod_a::interpolate_xd', { 'default_values_hash' => defaults })).to eql('-- value mod_a::xd (from default) --')
        end

        it 'defaults are used when data is not found in scope interpolations' do
          expect(lookup('mod_a::interpolate_scope_xd', { 'default_values_hash' => defaults })).to eql('-- value scope_xd (from default) --')
        end

        it 'merges hashes from environment and module unless strategy hash is used' do
          expect(lookup('mod_a::hash_a')).to eql({'a' => 'value mod_a::hash_a.a (from environment)'})
        end

        it 'merges hashes from environment and module when merge strategy hash is used' do
          expect(lookup('mod_a::hash_a', :merge => 'hash')).to eql(
            {'a' => 'value mod_a::hash_a.a (from environment)', 'b' => 'value mod_a::hash_a.b (from mod_a)'})
        end

        it 'will not merge hashes from environment and module in interpolated expressions' do
          expect(lookup(['mod_a::a_a', 'mod_a::a_b'])).to eql(
            ['-- value mod_a::hash_a.a (from environment) --', '--  --']) # root key found in environment, no hash merge is performed
        end

        it 'interpolates arrays' do
          expect(lookup('mod_a::interpolate_array')).to eql(['-- value mod_a::a (from environment) --', '-- value mod_a::b (from mod_a) --'])
        end

        it 'can dig into arrays using subkeys' do
          expect(lookup('mod_a::interpolate_array.1')).to eql('-- value mod_a::b (from mod_a) --')
        end

        it 'treats an out of range subkey as not found' do
          expect(explain('mod_a::interpolate_array.2')).to match(/No such key: "2"/)
        end

        it 'interpolates a literal' do
          expect(lookup('mod_a::interpolate_literal')).to eql('-- hello --')
        end

        it 'interpolates scalar from scope' do
          expect(lookup('mod_a::interpolate_scope')).to eql('-- scope scalar value --')
        end

        it 'interpolates not found in scope as empty string' do
          expect(lookup('mod_a::interpolate_scope_not_found')).to eql('--  --')
        end

        it 'interpolates dotted key from scope' do
          expect(lookup('mod_a::interpolate_scope_dig')).to eql('-- scope hash a --')
        end

        it 'treates interpolated dotted key but not found in scope as empty string' do
          expect(lookup('mod_a::interpolate_scope_dig_not_found')).to eql('--  --')
        end

        it 'can use quoted keys in interpolation' do
          expect(lookup('mod_a::quoted_interpolation')).to eql('-- value mod_a::a.quoted.key (from mod_a) --') # root key found in environment, no hash merge is performed
        end

        it 'merges hashes from environment and module in interpolated expressions if hash merge is specified in lookup options' do
          expect(lookup(['mod_a::b_a', 'mod_a::b_b'])).to eql(
            ['-- value mod_a::hash_b.a (from environment) --', '-- value mod_a::hash_b.b (from mod_a) --'])
        end
      end

      context 'using a lookup_key that uses a path' do
        let(:mod_a_files) do
          {
            'mod_a' => {
              'functions' => {
                'pp_lookup_key.pp' => <<-PUPPET.unindent
                  function mod_a::pp_lookup_key($key, $options, $context) {
                    if !$context.cache_has_key(undef) {
                      $context.cache_all(yaml_data($options, $context))
                      $context.cache(undef, true)
                    }
                    if $context.cache_has_key($key) { $context.cached_value($key) } else { $context.not_found }
                  }
                  PUPPET
              },
              'hiera.yaml' => <<-YAML.unindent,
                ---
                version: 5
                hierarchy:
                  - name: "Common"
                    lookup_key: mod_a::pp_lookup_key
                    path: common.yaml
                YAML
              'data' => {
                'common.yaml' => <<-YAML.unindent
                  mod_a::b: value mod_a::b (from mod_a)
                  YAML
              }
            }
          }
        end

        it 'finds data in the module' do
          expect(lookup('mod_a::b')).to eql('value mod_a::b (from mod_a)')
        end
      end

      context 'using a lookup_key that is a puppet function' do
        let(:mod_a_files) do
          {
            'mod_a' => {
              'functions' => {
                'pp_lookup_key.pp' => <<-PUPPET.unindent
                function mod_a::pp_lookup_key($key, $options, $context) {
                  case $key {
                    'mod_a::really_interpolated': { $context.interpolate("-- %{lookup('mod_a::a')} --") }
                    'mod_a::recursive': { lookup($key) }
                    default: {
                      if $context.cache_has_key(mod_a::a) {
                        $context.explain || { 'reusing cache' }
                      } else {
                        $context.explain || { 'initializing cache' }
                        $context.cache_all({
                          mod_a::a => 'value mod_a::a (from mod_a)',
                          mod_a::b => 'value mod_a::b (from mod_a)',
                          mod_a::c => 'value mod_a::c (from mod_a)',
                          mod_a::hash_a => {
                            a => 'value mod_a::hash_a.a (from mod_a)',
                            b => 'value mod_a::hash_a.b (from mod_a)'
                          },
                          mod_a::hash_b => {
                            a => 'value mod_a::hash_b.a (from mod_a)',
                            b => 'value mod_a::hash_b.b (from mod_a)'
                          },
                          mod_a::interpolated => "-- %{lookup('mod_a::a')} --",
                          mod_a::a_a => "-- %{lookup('mod_a::hash_a.a')} --",
                          mod_a::a_b => "-- %{lookup('mod_a::hash_a.b')} --",
                          mod_a::b_a => "-- %{lookup('mod_a::hash_b.a')} --",
                          mod_a::b_b => "-- %{lookup('mod_a::hash_b.b')} --",
                          'mod_a::a.quoted.key' => 'value mod_a::a.quoted.key (from mod_a)',
                          mod_a::sensitive => Sensitive('reduct me please'),
                          mod_a::type => Object[{name => 'FindMe', 'attributes' => {'x' => String}}],
                          mod_a::version => SemVer('3.4.1'),
                          mod_a::version_range => SemVerRange('>=3.4.1'),
                          mod_a::timestamp => Timestamp("1994-03-25T19:30:00"),
                          mod_a::timespan => Timespan("3-10:00:00")
                        })
                      }
                      if !$context.cache_has_key($key) {
                        $context.not_found
                      }
                      $context.explain || { "returning value for $key" }
                      $context.cached_value($key)
                    }
                  }
                }
              PUPPET
              },
              'hiera.yaml' => <<-YAML.unindent,
              ---
              version: 5
              hierarchy:
                - name: "Common"
                  lookup_key: mod_a::pp_lookup_key
            YAML
            }
          }
        end

        it 'finds data in the module' do
          expect(lookup('mod_a::b')).to eql('value mod_a::b (from mod_a)')
        end

        it 'environment data has higher priority than module data' do
          expect(lookup('mod_a::a')).to eql('value mod_a::a (from environment)')
        end

        it 'finds quoted keys in the module' do
          expect(lookup('"mod_a::a.quoted.key"')).to eql('value mod_a::a.quoted.key (from mod_a)')
        end

        it 'will not resolve interpolated expressions' do
          expect(lookup('mod_a::interpolated')).to eql("-- %{lookup('mod_a::a')} --")
        end

        it 'resolves interpolated expressions using Context#interpolate' do
          expect(lookup('mod_a::really_interpolated')).to eql("-- value mod_a::a (from environment) --")
        end

        it 'will not merge hashes from environment and module unless strategy hash is used' do
          expect(lookup('mod_a::hash_a')).to eql({ 'a' => 'value mod_a::hash_a.a (from environment)' })
        end

        it 'merges hashes from environment and module when merge strategy hash is used' do
          expect(lookup('mod_a::hash_a', :merge => 'hash')).to eql({ 'a' => 'value mod_a::hash_a.a (from environment)', 'b' => 'value mod_a::hash_a.b (from mod_a)' })
        end

        it 'traps recursive lookup trapped' do
          expect(explain('mod_a::recursive')).to include('Recursive lookup detected')
        end

        it 'private cache is persisted over multiple calls' do
          collect_notices("notice(lookup('mod_a::b')) notice(lookup('mod_a::c'))", true)
          expect(notices).to eql(['value mod_a::b (from mod_a)', 'value mod_a::c (from mod_a)'])
          expect(explanation).to match(/initializing cache.*reusing cache/m)
          expect(explanation).not_to match(/initializing cache.*initializing cache/m)
        end

        it 'the same key is requested only once' do
          collect_notices("notice(lookup('mod_a::b')) notice(lookup('mod_a::b'))", true)
          expect(notices).to eql(['value mod_a::b (from mod_a)', 'value mod_a::b (from mod_a)'])
          expect(explanation).to match(/Found key: "mod_a::b".*Found key: "mod_a::b"/m)
          expect(explanation).to match(/returning value for mod_a::b/m)
          expect(explanation).not_to match(/returning value for mod_a::b.*returning value for mod_a::b/m)
        end

        context 'and calling function via API' do
          it 'finds and delivers rich data' do
            collect_notices("notice('success')") do |scope|
              expect(lookup_func.call(scope, 'mod_a::sensitive')).to be_a(Puppet::Pops::Types::PSensitiveType::Sensitive)
              expect(lookup_func.call(scope, 'mod_a::type')).to be_a(Puppet::Pops::Types::PObjectType)
              expect(lookup_func.call(scope, 'mod_a::version')).to eql(SemanticPuppet::Version.parse('3.4.1'))
              expect(lookup_func.call(scope, 'mod_a::version_range')).to eql(SemanticPuppet::VersionRange.parse('>=3.4.1'))
              expect(lookup_func.call(scope, 'mod_a::timestamp')).to eql(Puppet::Pops::Time::Timestamp.parse('1994-03-25T19:30:00'))
              expect(lookup_func.call(scope, 'mod_a::timespan')).to eql(Puppet::Pops::Time::Timespan.parse('3-10:00:00'))
            end
            expect(notices).to eql(['success'])
          end
        end
      end

      context 'using a data_dig that is a ruby function' do
        let(:mod_a_files) do
          {
            'mod_a' => {
              'lib' => {
                'puppet' => {
                  'functions' => {
                    'mod_a' => {
                      'ruby_dig.rb' => <<-RUBY.unindent
                      Puppet::Functions.create_function(:'mod_a::ruby_dig') do
                        dispatch :ruby_dig do
                          param 'Array[String[1]]', :segments
                          param 'Hash[String,Any]', :options
                          param 'Puppet::LookupContext', :context
                        end

                        def ruby_dig(segments, options, context)
                          sub_segments = segments.dup
                          root_key = sub_segments.shift
                          case root_key
                          when 'mod_a::options'
                            hash = { 'mod_a::options' => options }
                          when 'mod_a::lookup'
                            return call_function('lookup', segments.join('.'))
                          else
                            hash = {
                              'mod_a::a' => 'value mod_a::a (from mod_a)',
                              'mod_a::b' => 'value mod_a::b (from mod_a)',
                              'mod_a::hash_a' => {
                                'a' => 'value mod_a::hash_a.a (from mod_a)',
                                'b' => 'value mod_a::hash_a.b (from mod_a)'
                              },
                              'mod_a::hash_b' => {
                                'a' => 'value mod_a::hash_b.a (from mod_a)',
                                'b' => 'value mod_a::hash_b.b (from mod_a)'
                              },
                              'mod_a::interpolated' => "-- %{lookup('mod_a::a')} --",
                              'mod_a::really_interpolated' => "-- %{lookup('mod_a::a')} --",
                              'mod_a::a_a' => "-- %{lookup('mod_a::hash_a.a')} --",
                              'mod_a::a_b' => "-- %{lookup('mod_a::hash_a.b')} --",
                              'mod_a::b_a' => "-- %{lookup('mod_a::hash_b.a')} --",
                              'mod_a::b_b' => "-- %{lookup('mod_a::hash_b.b')} --",
                              'mod_a::bad_type' => :oops,
                              'mod_a::bad_type_in_hash' => { 'a' => :oops },
                            }
                            end
                          context.not_found unless hash.include?(root_key)
                          value = sub_segments.reduce(hash[root_key]) do |memo, segment|
                            context.not_found unless memo.is_a?(Hash) && memo.include?(segment)
                            memo[segment]
                          end
                          root_key == 'mod_a::really_interpolated' ? context.interpolate(value) : value
                        end
                      end
                    RUBY
                    }
                  }
                }
              },
              'hiera.yaml' => <<-YAML.unindent,
              ---
              version: 5
              hierarchy:
                - name: "Common"
                  data_dig: mod_a::ruby_dig
                  uri: "http://www.example.com/passed/as/option"
                  options:
                    option_a: Option value a
                    option_b:
                      x: Option value b.x
                      y: Option value b.y
            YAML
            }
          }
        end

        it 'finds data in the module' do
          expect(lookup('mod_a::b')).to eql('value mod_a::b (from mod_a)')
        end

        it 'environment data has higher priority than module data' do
          expect(lookup('mod_a::a')).to eql('value mod_a::a (from environment)')
        end

        it 'will not resolve interpolated expressions' do
          expect(lookup('mod_a::interpolated')).to eql("-- %{lookup('mod_a::a')} --")
        end

        it 'resolves interpolated expressions using Context#interpolate' do
          expect(lookup('mod_a::really_interpolated')).to eql("-- value mod_a::a (from environment) --")
        end

        it 'does not accept return of runtime type from function' do
          expect(explain('mod_a::bad_type')).to include('Value returned from Hierarchy entry "Common" has wrong type')
        end

        it 'does not accept return of runtime type embedded in hash from function' do
          expect(explain('mod_a::bad_type_in_hash')).to include('Value returned from Hierarchy entry "Common" has wrong type')
        end

        it 'will not merge hashes from environment and module unless strategy hash is used' do
          expect(lookup('mod_a::hash_a')).to eql({'a' => 'value mod_a::hash_a.a (from environment)'})
        end

        it 'hierarchy entry options are passed to the function' do
          expect(lookup('mod_a::options.option_b.x')).to eql('Option value b.x')
        end

        it 'hierarchy entry "uri" is passed as location option to the function' do
          expect(lookup('mod_a::options.uri')).to eql('http://www.example.com/passed/as/option')
        end

        it 'recursive lookup is trapped' do
          expect(explain('mod_a::lookup.mod_a::lookup')).to include('Recursive lookup detected')
        end

        context 'with merge strategy hash' do
          it 'merges hashes from environment and module' do
            expect(lookup('mod_a::hash_a', :merge => 'hash')).to eql({'a' => 'value mod_a::hash_a.a (from environment)', 'b' => 'value mod_a::hash_a.b (from mod_a)'})
          end

          it 'will "undig" value from data_dig function, merge root hashes, and then dig to get values by subkey' do
            expect(lookup(['mod_a::hash_a.a', 'mod_a::hash_a.b'], :merge => 'hash')).to eql(
              ['value mod_a::hash_a.a (from environment)', 'value mod_a::hash_a.b (from mod_a)'])
          end
        end
      end
    end

    context 'and an eyaml lookup_key function' do
      let(:private_key_name) { 'private_key.pkcs7.pem' }
      let(:public_key_name) { 'public_key.pkcs7.pem' }

      let(:private_key) do
        <<-PKCS7.unindent
          -----BEGIN RSA PRIVATE KEY-----
          MIIEogIBAAKCAQEAwHB3GvImq59em4LV9DMfP0Zjs21eW3Jd5I9fuY0jLJhIkH6f
          CR7tyOpYV6xUj+TF8giq9WLxZI7sourMJMWjEWhVjgUr5lqp1RLv4lwfDv3Wk4XC
          2LUuqj1IAErUXKeRz8i3lUSZW1Pf4CaMpnIiPdWbz6f0KkaJSFi9bqexONBx4fKQ
          NlgZwm2/aYjjrYng788I0QhWDKUqsQOi5mZKlHNRsDlk7J3Afhsx/jTLrCX/G8+2
          tPtLsHyRN39kluM5vYHbKXDsCG/a88Z2yUE2+r4Clp0FUKffiEDBPm0/H0sQ4Q1o
          EfQFDQRKaIkhpsm0nOnLYTy3/xJc5uqDNkLiawIDAQABAoIBAE98pNXOe8ab93oI
          mtNZYmjCbGAqprTjEoFb71A3SfYbmK2Gf65GxjUdBwx/tBYTiuekSOk+yzKcDoZk
          sZnmwKpqDByzaiSmAkxunANFxdZtZvpcX9UfUX0j/t+QCROUa5gF8j6HrUiZ5nkx
          sxr1PcuItekaGLJ1nDLz5JsWTQ+H4M+GXQw7/t96x8v8g9el4exTiAHGk6Fv16kD
          017T02M9qTTmV3Ab/enDIBmKVD42Ta36K/wc4l1aoUQNiRbIGVh96Cgd1CFXLF3x
          CsaNbYT4SmRXaYqoj6MKq+QFEGxadFmJy48NoSd4joirIn2lUjHxJebw3lLbNLDR
          uvQnQ2ECgYEA/nD94wEMr6078uMv6nKxPpNGq7fihwSKf0G/PQDqrRmjUCewuW+k
          /iXMe1Y/y0PjFeNlSbUsUvKQ5xF7F/1AnpuPHIrn3cjGVLb71W+zen1m8SnhsW/f
          7dPgtcb4SCvfhmLgoov+P34YcNfGi6qgPUu6319IqoB3BIi7PvfEomkCgYEAwZ4+
          V0bMjFdDn2hnYzjTNcF2aUQ1jPvtuETizGwyCbbMLl9522lrjC2DrH41vvqX35ct
          CBJkhQFbtHM8Gnmozv0vxhI2jP+u14mzfePZsaXuYrEgWRj+BCsYUHodXryxnEWj
          yVrTNskab1B5jFm2SCJDmKcycBOYpRBLCMx6W7MCgYBA99z7/6KboOIzzKrJdGup
          jLV410UyMIikoccQ7pD9jhRTPS80yjsY4dHqlEVJw5XSWvPb9DTTITi6p44EvBep
          6BKMuTMnQELUEr0O7KypVCfa4FTOl8BX28f+4kU3OGykxc6R8qkC0VGwTohV1UWB
          ITsgGhZV4uOA9uDI3T8KMQKBgEnQY2HwmuDSD/TA39GDA3qV8+ez2lqSXRGIKZLX
          mMf9SaBQQ+uzKA4799wWDbVuYeIbB07xfCL83pJP8FUDlqi6+7Celu9wNp7zX1ua
          Nw8z/ErhzjxJe+Xo7A8aTwIkG+5A2m1UU/up9YsEeiJYvVaIwY58B42U2vfq20BS
          fD9jAoGAX2MscBzIsmN+U9R0ptL4SXcPiVnOl8mqvQWr1B4OLgxX7ghht5Fs956W
          bHipxOWMFCPJA/AhNB8q1DvYiD1viZbIALSCJVUkzs4AEFIjiPsCBKxerl7jF6Xp
          1WYSaCmfvoCVEpFNt8cKp4Gq+zEBYAV4Q6TkcD2lDtEW49MuN8A=
          -----END RSA PRIVATE KEY-----
          PKCS7
      end

      let(:public_key) do
        <<-PKCS7.unindent
          -----BEGIN CERTIFICATE-----
          MIIC2TCCAcGgAwIBAgIBATANBgkqhkiG9w0BAQUFADAAMCAXDTE3MDExMzA5MTY1
          MloYDzIwNjcwMTAxMDkxNjUyWjAAMIIBIjANBgkqhkiG9w0BAQEFAAOCAQ8AMIIB
          CgKCAQEAwHB3GvImq59em4LV9DMfP0Zjs21eW3Jd5I9fuY0jLJhIkH6fCR7tyOpY
          V6xUj+TF8giq9WLxZI7sourMJMWjEWhVjgUr5lqp1RLv4lwfDv3Wk4XC2LUuqj1I
          AErUXKeRz8i3lUSZW1Pf4CaMpnIiPdWbz6f0KkaJSFi9bqexONBx4fKQNlgZwm2/
          aYjjrYng788I0QhWDKUqsQOi5mZKlHNRsDlk7J3Afhsx/jTLrCX/G8+2tPtLsHyR
          N39kluM5vYHbKXDsCG/a88Z2yUE2+r4Clp0FUKffiEDBPm0/H0sQ4Q1oEfQFDQRK
          aIkhpsm0nOnLYTy3/xJc5uqDNkLiawIDAQABo1wwWjAPBgNVHRMBAf8EBTADAQH/
          MB0GA1UdDgQWBBSejWrVnw7QaBjNFCHMNFi+doSOcTAoBgNVHSMEITAfgBSejWrV
          nw7QaBjNFCHMNFi+doSOcaEEpAIwAIIBATANBgkqhkiG9w0BAQUFAAOCAQEAAe85
          BQ1ydAHFqo0ib38VRPOwf5xPHGbYGhvQi4/sU6aTuR7pxaOJPYz05jLhS+utEmy1
          sknBq60G67yhQE7IHcfwrl1arirG2WmKGvAbjeYL2K1UiU0pVD3D+Klkv/pK6jIQ
          eOJRGb3qNUn0Sq9EoYIOXiGXQ641F0bZZ0+5H92kT1lmnF5oLfCb84ImD9T3snH6
          pIr5RKRx/0YmJIcv3WdpoPT903rOJiRIEgIj/hDk9QZTBpm222Ul5yQQ5pBywpSp
          xh0bmJKAQWhQm7QlybKfyaQmg5ot1jEzWAvD2I5FjHQxmAlchjb6RreaRhExj+JE
          5O117dMBdzDBjcNMOA==
          -----END CERTIFICATE-----
          PKCS7
      end

      let(:keys_dir) do
        keys = tmpdir('keys')
        dir_contained_in(keys, {
          private_key_name => private_key,
          public_key_name => public_key
        })
        keys
      end

      let(:private_key_path) { File.join(keys_dir, private_key_name) }
      let(:public_key_path) { File.join(keys_dir, public_key_name) }

      let(:env_hiera_yaml) do
        <<-YAML.unindent
          version: 5
          hierarchy:
            - name: EYaml
              path: common.eyaml
              lookup_key: eyaml_lookup_key
              options:
                pkcs7_private_key: #{private_key_path}
                pkcs7_public_key: #{public_key_path}
          YAML
      end

      let(:data_files) do
        {
          'common.eyaml' => <<-YAML.unindent
            a: >
              ENC[PKCS7,MIIBmQYJKoZIhvcNAQcDoIIBijCCAYYCAQAxggEhMIIBHQIBADAFMAACAQEw
              DQYJKoZIhvcNAQEBBQAEggEAUwwNRA5ZKM87SLnjnJfzDFRQbeheSYMTOhcr
              sgTPCGtzEAzvRBrkdIRAvDZVRfadV9OB+bJsYrhWIkU1bYiOn1m78ginh96M
              44RuspnIZYnL9Dhs+JyC8VvB5nlvlEph2RGt+KYg9iU4JYhwZ2+8+yxB6/UK
              H5HGKDCjBbEc8o9MbCckLsciIh11hKKgT6K0yhKB/nBxxM78nrX0BxmAHX2u
              bejKDRa9S/0uS7Y91nvnbIkaQpZ4KteSQ+J4/lQBMlMAeE+2F9ncM8jFKnQC
              rzzdbn1O/zwsEt5J5CRP1Sc+8hM644+IqkLs+17segxArHVGOsEqyDcHbXEK
              9jspfzBcBgkqhkiG9w0BBwEwHQYJYIZIAWUDBAEqBBCIq/L5HeJgA9XQm67j
              JHUngDDS5s52FsuSIMin7Z/pV+XuaJGFkL80ia4bXnCWilmtM8oUa/DZuBje
              dCILO7I8QqU=]
            hash_a:
              hash_aa:
                aaa: >
                  ENC[PKCS7,MIIBqQYJKoZIhvcNAQcDoIIBmjCCAZYCAQAxggEhMIIBHQIBADAFMAACAQEw
                  DQYJKoZIhvcNAQEBBQAEggEAhvGXL5RxVUs9wdqJvpCyXtfCHrm2HbG/u30L
                  n8EuRD9ravlsgIISAnd27JPtrxA+0rZq4EQRGz6OcovnH9vTg86/lVBhhPnz
                  b83ArptGJhRvTYUJ19GZI3AYjJbhWj/Jo5NL56oQJaPBccqHxMApm/U0wlus
                  QtASL94cLuh4toVIBQCQzD5/Bx51p2wQobm9p4WKSl1zJhDceurmoLZXqhuN
                  JwwEBwXopJvgid3ZDPbdX8nI6vHhb/8wDq9yb5DOsrkgqDqQgwPU9sUUioQj
                  Hr1pGyeOWnbEe99iEb2+m7TWsC0NN7OBo06mAgFNbBLjvn2k4PiCxrOOgJ8S
                  LI5eXjBsBgkqhkiG9w0BBwEwHQYJYIZIAWUDBAEqBBCWNS6j3m/Xvrp5RFaN
                  ovm/gEB4oPlYJswoXuWqcEBfwZzbpy96x3b2Le/yoa72ylbPAUc5GfLENvFQ
                  zXpTtSmQE0fixY4JMaBTke65ZRvoiOQO]
            array_a:
              - >
                ENC[PKCS7,MIIBeQYJKoZIhvcNAQcDoIIBajCCAWYCAQAxggEhMIIBHQIBADAFMAACAQEw
                DQYJKoZIhvcNAQEBBQAEggEAmXZfyfU77vVCZqHpR10qhD0Jy9DpMGBgal97
                vUO2VHX7KlCgagK0kz8/uLRIthkYzcpn8ISmw/+CIAny3jOjxOsylJiujqyu
                hx/JEFl8bOKOg40Bd0UuBaw/qZ+CoAtOorhiIW7x6t7DpknItC6gkH/cSJ4/
                p3MdhoARRuwj2fvuaChVsD39l2rXjgJj0OJOaDXdbuisG75VRZf5l8IH6+44
                Q7m6W7BU69LX+ozn+W3filQoiJ5MPf8w/KXAObMSbKYIDsrZUyIWyyNUbpW0
                MieIkHj93bX3gIEcenECLdWaEzcPa7MHgl6zevQKg4H0JVmcvKYyfHYqcrVE
                PqizKDA8BgkqhkiG9w0BBwEwHQYJYIZIAWUDBAEqBBDf259KZEay1widVSFy
                I9zGgBAICjm0x2GeqoCnHdiAA+jt]
              - >
                ENC[PKCS7,MIIBeQYJKoZIhvcNAQcDoIIBajCCAWYCAQAxggEhMIIBHQIBADAFMAACAQEw
                DQYJKoZIhvcNAQEBBQAEggEATVy4hHG356INFKOswAhoravh66iJljp+Vn3o
                UVD1kyRiqY5tz3UVSptzUmzD+YssX/f73AKCjUI3HrPNL7kAxsk6fWS7nDEj
                AuxtCqGYeBha6oYJYziSGIHfAdY3MiJUI1C9g/OQB4TTvKdrlDArPiY8THJi
                bzLLMbVQYJ6ixSldwkdKD75vtikyamx+1LSyVBSg8maVyPvLHtLZJuT71rln
                WON3Ious9PIbd+izbcCzaoqh5UnTfDCjOuAYliXalBxamIIwNzSV1sdR8/qf
                t22zpYK4J8lgCBV2gKfrOWSi9MAs6JhCeOb8wNLMmAUTbc0WrFJxoCwAPX0z
                MAjsNjA8BgkqhkiG9w0BBwEwHQYJYIZIAWUDBAEqBBC4v4bNE4gFlbLmVY+9
                BtSLgBBm7U0wu6d6s9wF9Ek9IHPe]
            YAML
        }
      end

      let(:env_data) { data_files }

      it 'finds data in the environment' do
        expect(lookup('a')).to eql("Encrypted value 'a' (from environment)")
      end

      it 'can read encrypted values inside a hash' do
        expect(lookup('hash_a.hash_aa.aaa')).to eql('Encrypted value hash_a.hash_aa.aaa (from environment)')
      end

      it 'can read encrypted values inside an array' do
        expect(lookup('array_a')).to eql(['array_a[0]', 'array_a[1]'])
      end

      context 'declared in global scope as a Hiera v3 backend' do
        let(:environment_files) { {} }
        let(:hiera_yaml) do
          <<-YAML.unindent
          :backends: eyaml
          :eyaml:
            :datadir: #{code_dir}/hieradata
            :pkcs7_private_key: #{private_key_path}
            :pkcs7_public_key: #{public_key_path}
          :hierarchy:
            - common
          YAML
        end

        let(:data_files) do
          {
            'common.eyaml' => <<-YAML.unindent
              a: >
                ENC[PKCS7,MIIBmQYJKoZIhvcNAQcDoIIBijCCAYYCAQAxggEhMIIBHQIBADAFMAACAQEw
                DQYJKoZIhvcNAQEBBQAEggEAH457bsfL8kYw9O50roE3dcE21nCnmPnQ2XSX
                LYRJ2C78LarbfFonKz0gvDW7tyhsLWASFCFaiU8T1QPBd2b3hoQK8E4B2Ual
                xga/K7r9y3OSgRomTm9tpTltC6re0Ubh3Dy71H61obwxEdNVTqjPe95+m2b8
                6zWZVnzZzXXsTG1S17yJn1zaB/LXHbWNy4KyLLKCGAml+Gfl6ZMjmaplTmUA
                QIC5rI8abzbPP3TDMmbLOGNkrmLqI+3uS8tSueTMoJmWaMF6c+H/cA7oRxmV
                QCeEUVXjyFvCHcmbA+keS/RK9XF+vc07/XS4XkYSPs/I5hLQji1y9bkkGAs0
                tehxQjBcBgkqhkiG9w0BBwEwHQYJYIZIAWUDBAEqBBDHpA6Fcl/R16aIYcow
                oiO4gDAvfFH6jLUwXkcYtagnwdmhkd9TQJtxNWcIwMpvmk036MqIoGwwhQdg
                gV4beiCFtLU=]
              YAML
          }
        end

        let(:code_dir_files) do
          {
            'hiera.yaml' => hiera_yaml,
            'hieradata' => data_files
          }
        end

        before(:each) do
          Puppet.settings[:hiera_config] = File.join(code_dir, 'hiera.yaml')
        end

        it 'finds data in the global layer' do
          expect(lookup('a')).to eql("Encrypted value 'a' (from global)")
        end

        it 'delegates configured eyaml backend to eyaml_lookup_key function' do
          expect(explain('a')).to match(/Hierarchy entry "eyaml"\n.*\n.*\n.*"common"\n\s*Found key: "a"/m)
        end
      end
    end
  end
end<|MERGE_RESOLUTION|>--- conflicted
+++ resolved
@@ -50,11 +50,7 @@
             hash_c:
               merge: hash
           YAML
-<<<<<<< HEAD
         }
-=======
-      }
->>>>>>> c4f21f40
     end
 
     let(:environment_files) do
