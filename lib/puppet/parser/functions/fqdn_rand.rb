--- conflicted
+++ resolved
@@ -7,10 +7,6 @@
       $random_number_seed = fqdn_rand(30,30)") do |args|
     require 'digest/md5'
     max = args.shift
-<<<<<<< HEAD
-    srand(Digest::MD5.hexdigest([lookupvar('::fqdn'),args].join(':')).hex)
-=======
     srand(Digest::MD5.hexdigest([self['::fqdn'],args].join(':')).hex)
->>>>>>> c833fde3
     rand(max).to_s
 end