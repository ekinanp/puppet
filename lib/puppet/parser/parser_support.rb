--- conflicted
+++ resolved
@@ -188,15 +188,11 @@
   def parse_ruby_file
     # Execute the contents of the file inside its own "main" object so
     # that it can call methods in the resource type API.
-<<<<<<< HEAD
-    Puppet::DSL::ResourceTypeAPI.new.instance_eval(File.read(self.file))
-=======
     main_object = Puppet::DSL::ResourceTypeAPI.new
     main_object.instance_eval(File.read(self.file))
 
     # Then extract any types that were created.
     Puppet::Parser::AST::ASTArray.new :children => main_object.instance_eval { @__created_ast_objects__ }
->>>>>>> 6b278503
   end
 
   def string=(string)
