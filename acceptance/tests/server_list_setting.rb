--- conflicted
+++ resolved
@@ -11,24 +11,14 @@
       agents.each do |agent|
         tmpconf = agent.tmpfile('puppet_conf_test')
 
-<<<<<<< HEAD
         step "Server_list setting takes priority over server" do
           step "Invalid server setting with valid server_list setting should successfully contact master" do
             on(agent, puppet("agent", "-t", "--config #{tmpconf}", "--server notvalid", "--server_list #{master}:#{master_port}", "--debug"),
               :acceptable_exit_codes => [0, 2]) do |result|
               unless agent['locale'] == 'ja'
-                assert_match(/Selected puppet server: #{master}:#{master_port}/,
+                assert_match(/Selected server from the `server_list` setting: #{master}:#{master_port}/,
                             result.stdout, "should have selected the working master")
               end
-=======
-      step "Server_list setting takes priority over server" do
-        step "Invalid server setting with valid server_list setting should successfully contact master" do
-          on(agent, puppet("agent", "-t", "--config #{tmpconf}", "--server notvalid", "--server_list #{master}:#{master_port}", "--debug"),
-             :acceptable_exit_codes => [0, 2]) do |result|
-            unless agent['locale'] == 'ja'
-              assert_match(/Selected server from the `server_list` setting: #{master}:#{master_port}/,
-                           result.stdout, "should have selected the working master")
->>>>>>> cabb0baa
             end
           end
         end
