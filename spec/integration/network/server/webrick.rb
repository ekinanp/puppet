--- conflicted
+++ resolved
@@ -9,7 +9,6 @@
     describe "when using webrick" do
         before :each do
             Puppet[:servertype] = 'webrick'
-<<<<<<< HEAD
             @params = { :address => "127.0.0.1", :port => 34343, :handlers => [ :node ], :xmlrpc_handlers => [ :status ] }
 
             # Get a safe temporary file
@@ -34,53 +33,30 @@
             Puppet::Util::Cacher.invalidate
         end
 
-=======
-            @params = { :address => "127.0.0.1", :port => 34343, :handlers => [ :node ] }
-        end
-        
->>>>>>> 7b2c310e
         describe "before listening" do
             it "should not be reachable at the specified address and port" do
                 lambda { TCPSocket.new('127.0.0.1', 34343) }.should raise_error
             end
         end
-<<<<<<< HEAD
 
-        describe "when listening" do
-            it "should be reachable on the specified address and port" do
-                @server = Puppet::Network::Server.new(@params.merge(:port => 34343))      
-                @server.listen
-                lambda { TCPSocket.new('127.0.0.1', 34343) }.should_not raise_error      
-            end
-
-            it "should not allow multiple servers to listen on the same address and port" do
-                @server = Puppet::Network::Server.new(@params.merge(:port => 34343))      
-=======
-        
         describe "when listening" do
             it "should be reachable on the specified address and port" do
                 @server = Puppet::Network::Server.new(@params.merge(:port => 34343))            
                 @server.listen
                 lambda { TCPSocket.new('127.0.0.1', 34343) }.should_not raise_error            
             end
-                        
+
             it "should not allow multiple servers to listen on the same address and port" do
                 @server = Puppet::Network::Server.new(@params.merge(:port => 34343))            
->>>>>>> 7b2c310e
                 @server.listen
                 @server2 = Puppet::Network::Server.new(@params.merge(:port => 34343))
                 lambda { @server2.listen }.should raise_error
             end
-<<<<<<< HEAD
 
-=======
-            
->>>>>>> 7b2c310e
             after :each do
                 @server.unlisten if @server.listening?
             end
         end
-<<<<<<< HEAD
 
         describe "after unlistening" do
             it "should not be reachable on the port and address assigned" do
@@ -88,15 +64,6 @@
                 @server.listen
                 @server.unlisten
                 lambda { TCPSocket.new('127.0.0.1', 34343) }.should raise_error(Errno::ECONNREFUSED)        
-=======
-        
-        describe "after unlistening" do
-            it "should not be reachable on the port and address assigned" do
-                @server = Puppet::Network::Server.new(@params.merge(:port => 34343))            
-                @server.listen
-                @server.unlisten
-                lambda { TCPSocket.new('127.0.0.1', 34343) }.should raise_error(Errno::ECONNREFUSED)                
->>>>>>> 7b2c310e
             end
         end
     end
