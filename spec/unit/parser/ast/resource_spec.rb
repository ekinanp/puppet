#!/usr/bin/env ruby

require File.dirname(__FILE__) + '/../../../spec_helper'

describe Puppet::Parser::AST::Resource do
  ast = Puppet::Parser::AST

<<<<<<< HEAD
  before :each do
    @title = Puppet::Parser::AST::String.new(:value => "mytitle")
    @compiler = Puppet::Parser::Compiler.new(Puppet::Node.new("mynode"))
    @scope = Puppet::Parser::Scope.new(:compiler => @compiler)
    @scope.stubs(:resource).returns(stub_everything)
    @instance = ast::ResourceInstance.new(:title => @title, :parameters => ast::ASTArray.new(:children => []))
    @resource = ast::Resource.new(:type => "file", :instances => ast::ASTArray.new(:children => [@instance]))
    @resource.stubs(:qualified_type).returns("Resource")
  end

  it "should evaluate all its parameters" do
    param = stub 'param'
    param.expects(:safeevaluate).with(@scope).returns Puppet::Parser::Resource::Param.new(:name => "myparam", :value => "myvalue", :source => stub("source"))
    @instance.stubs(:parameters).returns [param]

    @resource.evaluate(@scope)
  end

  it "should evaluate its title" do
    @resource.evaluate(@scope)[0].title.should == "mytitle"
  end

  it "should flatten the titles array" do
    titles = []
    %w{one two}.each do |title|
      titles << Puppet::Parser::AST::String.new(:value => title)
=======
  describe "for builtin types" do
    before :each do
      @title = Puppet::Parser::AST::String.new(:value => "mytitle")
      @compiler = Puppet::Parser::Compiler.new(Puppet::Node.new("mynode"))
      @scope = Puppet::Parser::Scope.new(:compiler => @compiler)
      @scope.stubs(:resource).returns(stub_everything)
      @resource = ast::Resource.new(:title => @title, :type => "file", :parameters => ast::ASTArray.new(:children => []) )
      @resource.stubs(:qualified_type).returns("Resource")
>>>>>>> 244213c8
    end

    it "should evaluate all its parameters" do
      param = stub 'param'
      param.expects(:safeevaluate).with(@scope).returns Puppet::Parser::Resource::Param.new(:name => "myparam", :value => "myvalue", :source => stub("source"))
      @resource.stubs(:parameters).returns [param]

<<<<<<< HEAD
    @instance.title = array
    result = @resource.evaluate(@scope).collect { |r| r.title }
    result.should be_include("one")
    result.should be_include("two")
  end
=======
      @resource.evaluate(@scope)
    end
>>>>>>> 244213c8

    it "should evaluate its title" do
      @resource.evaluate(@scope)[0].title.should == "mytitle"
    end

    it "should flatten the titles array" do
      titles = []
      %w{one two}.each do |title|
        titles << Puppet::Parser::AST::String.new(:value => title)
      end

<<<<<<< HEAD
    @instance.title = array
    result = @resource.evaluate(@scope).collect { |r| r.title }
    result.should be_include("one")
    result.should be_include("two")
  end

  it "should implicitly iterate over instances" do
    new_title = Puppet::Parser::AST::String.new(:value => "other_title")
    new_instance = ast::ResourceInstance.new(:title => new_title, :parameters => ast::ASTArray.new(:children => []))
    @resource.instances.push(new_instance)
    @resource.evaluate(@scope).collect { |r| r.title }.should == ["mytitle", "other_title"]
  end

  it "should handover resources to the compiler" do
    titles = []
    %w{one two}.each do |title|
      titles << Puppet::Parser::AST::String.new(:value => title)
=======
      array = Puppet::Parser::AST::ASTArray.new(:children => titles)

      @resource.title = array
      result = @resource.evaluate(@scope).collect { |r| r.title }
      result.should be_include("one")
      result.should be_include("two")
>>>>>>> 244213c8
    end

    it "should create and return one resource objects per title" do
      titles = []
      %w{one two}.each do |title|
        titles << Puppet::Parser::AST::String.new(:value => title)
      end

<<<<<<< HEAD
    @instance.title = array
    result = @resource.evaluate(@scope)
=======
      array = Puppet::Parser::AST::ASTArray.new(:children => titles)
>>>>>>> 244213c8

      @resource.title = array
      result = @resource.evaluate(@scope).collect { |r| r.title }
      result.should be_include("one")
      result.should be_include("two")
    end

    it "should handover resources to the compiler" do
      titles = []
      %w{one two}.each do |title|
        titles << Puppet::Parser::AST::String.new(:value => title)
      end

      array = Puppet::Parser::AST::ASTArray.new(:children => titles)

      @resource.title = array
      result = @resource.evaluate(@scope)

<<<<<<< HEAD
  # Related to #806, make sure resources always look up the full path to the resource.
  describe "when generating qualified resources" do
    before do
      @scope = Puppet::Parser::Scope.new :compiler => Puppet::Parser::Compiler.new(Puppet::Node.new("mynode"))
      @parser = Puppet::Parser::Parser.new(Puppet::Node::Environment.new)
      ["one", "one::two", "three"].each do |name|
        @parser.environment.known_resource_types.add(Puppet::Resource::Type.new(:definition, name, {}))
      end
      @twoscope = @scope.newscope(:namespace => "one")
      @twoscope.resource = @scope.resource
    end

    def resource(type, params = nil)
      params ||= Puppet::Parser::AST::ASTArray.new(:children => [])
      instance = Puppet::Parser::AST::ResourceInstance.new(
          :title => Puppet::Parser::AST::String.new(:value => "myresource"), :parameters => params)
      Puppet::Parser::AST::Resource.new(:type => type,
                                        :instances => Puppet::Parser::AST::ASTArray.new(:children => [instance]))
=======
      result.each do |res|
        @compiler.catalog.resource(res.ref).should be_instance_of(Puppet::Parser::Resource)
      end
    end

    it "should generate virtual resources if it is virtual" do
      @resource.virtual = true

      result = @resource.evaluate(@scope)
      result[0].should be_virtual
>>>>>>> 244213c8
    end

    it "should generate virtual and exported resources if it is exported" do
      @resource.exported = true

      result = @resource.evaluate(@scope)
      result[0].should be_virtual
      result[0].should be_exported
    end

    # Related to #806, make sure resources always look up the full path to the resource.
    describe "when generating qualified resources" do
      before do
        @scope = Puppet::Parser::Scope.new :compiler => Puppet::Parser::Compiler.new(Puppet::Node.new("mynode"))
        @parser = Puppet::Parser::Parser.new(Puppet::Node::Environment.new)
        @parser.newdefine "one"
        @parser.newdefine "one::two"
        @parser.newdefine "three"
        @twoscope = @scope.newscope(:namespace => "one")
        @twoscope.resource = @scope.resource
      end

      def resource(type, params = nil)
        params ||= Puppet::Parser::AST::ASTArray.new(:children => [])
        Puppet::Parser::AST::Resource.new(:type => type, :title => Puppet::Parser::AST::String.new(:value => "myresource"), :parameters => params)
      end

      it "should be able to generate resources with fully qualified type information" do
        resource("two").evaluate(@twoscope)[0].type.should == "One::Two"
      end

      it "should be able to generate resources with unqualified type information" do
        resource("one").evaluate(@twoscope)[0].type.should == "One"
      end

      it "should correctly generate resources that can look up builtin types" do
        resource("file").evaluate(@twoscope)[0].type.should == "File"
      end

      it "should correctly generate resources that can look up defined classes by title" do
        @scope.known_resource_types.add_hostclass Puppet::Resource::Type.new(:hostclass, "Myresource", {})
        @scope.compiler.stubs(:evaluate_classes)
        res = resource("class").evaluate(@twoscope)[0]
        res.type.should == "Class"
        res.title.should == "Myresource"
      end

      it "should evaluate parameterized classes when they are instantiated" do
        @scope.known_resource_types.add_hostclass Puppet::Resource::Type.new(:hostclass, "Myresource", {})
        @scope.compiler.expects(:evaluate_classes).with(['myresource'],@twoscope,false)
        resource("class").evaluate(@twoscope)[0]
      end

      it "should fail for resource types that do not exist" do
        lambda { resource("nosuchtype").evaluate(@twoscope) }.should raise_error(Puppet::ParseError)
      end
    end
  end

  describe "for class resources" do
    before do
      @title = Puppet::Parser::AST::String.new(:value => "classname")
      @compiler = Puppet::Parser::Compiler.new(Puppet::Node.new("mynode"))
      @scope = Puppet::Parser::Scope.new(:compiler => @compiler)
      @scope.stubs(:resource).returns(stub_everything)
      @resource = ast::Resource.new(:title => @title, :type => "Class", :parameters => ast::ASTArray.new(:children => []) )
      @resource.stubs(:qualified_type).returns("Resource")
      @type = Puppet::Resource::Type.new(:hostclass, "classname")
      @compiler.known_resource_types.add(@type)
    end

    it "should instantiate the class" do
      @compiler.stubs(:evaluate_classes)
      result = @resource.evaluate(@scope)
      result.length.should == 1
      result.first.ref.should == "Class[Classname]"
      @compiler.catalog.resource("Class[Classname]").should equal result.first
    end

    it "should cause its parent to be evaluated" do
      parent_type = Puppet::Resource::Type.new(:hostclass, "parentname")
      @compiler.stubs(:evaluate_classes)
      @compiler.known_resource_types.add(parent_type)
      @type.parent = "parentname"
      result = @resource.evaluate(@scope)
      result.length.should == 1
      result.first.ref.should == "Class[Classname]"
      @compiler.catalog.resource("Class[Classname]").should equal result.first
      @compiler.catalog.resource("Class[Parentname]").should be_instance_of(Puppet::Parser::Resource)
    end

  end

end<|MERGE_RESOLUTION|>--- conflicted
+++ resolved
@@ -5,60 +5,24 @@
 describe Puppet::Parser::AST::Resource do
   ast = Puppet::Parser::AST
 
-<<<<<<< HEAD
-  before :each do
-    @title = Puppet::Parser::AST::String.new(:value => "mytitle")
-    @compiler = Puppet::Parser::Compiler.new(Puppet::Node.new("mynode"))
-    @scope = Puppet::Parser::Scope.new(:compiler => @compiler)
-    @scope.stubs(:resource).returns(stub_everything)
-    @instance = ast::ResourceInstance.new(:title => @title, :parameters => ast::ASTArray.new(:children => []))
-    @resource = ast::Resource.new(:type => "file", :instances => ast::ASTArray.new(:children => [@instance]))
-    @resource.stubs(:qualified_type).returns("Resource")
-  end
-
-  it "should evaluate all its parameters" do
-    param = stub 'param'
-    param.expects(:safeevaluate).with(@scope).returns Puppet::Parser::Resource::Param.new(:name => "myparam", :value => "myvalue", :source => stub("source"))
-    @instance.stubs(:parameters).returns [param]
-
-    @resource.evaluate(@scope)
-  end
-
-  it "should evaluate its title" do
-    @resource.evaluate(@scope)[0].title.should == "mytitle"
-  end
-
-  it "should flatten the titles array" do
-    titles = []
-    %w{one two}.each do |title|
-      titles << Puppet::Parser::AST::String.new(:value => title)
-=======
   describe "for builtin types" do
     before :each do
       @title = Puppet::Parser::AST::String.new(:value => "mytitle")
       @compiler = Puppet::Parser::Compiler.new(Puppet::Node.new("mynode"))
       @scope = Puppet::Parser::Scope.new(:compiler => @compiler)
       @scope.stubs(:resource).returns(stub_everything)
-      @resource = ast::Resource.new(:title => @title, :type => "file", :parameters => ast::ASTArray.new(:children => []) )
+      @instance = ast::ResourceInstance.new(:title => @title, :parameters => ast::ASTArray.new(:children => []))
+      @resource = ast::Resource.new(:type => "file", :instances => ast::ASTArray.new(:children => [@instance]))
       @resource.stubs(:qualified_type).returns("Resource")
->>>>>>> 244213c8
     end
 
     it "should evaluate all its parameters" do
       param = stub 'param'
       param.expects(:safeevaluate).with(@scope).returns Puppet::Parser::Resource::Param.new(:name => "myparam", :value => "myvalue", :source => stub("source"))
-      @resource.stubs(:parameters).returns [param]
+      @instance.stubs(:parameters).returns [param]
 
-<<<<<<< HEAD
-    @instance.title = array
-    result = @resource.evaluate(@scope).collect { |r| r.title }
-    result.should be_include("one")
-    result.should be_include("two")
-  end
-=======
       @resource.evaluate(@scope)
     end
->>>>>>> 244213c8
 
     it "should evaluate its title" do
       @resource.evaluate(@scope)[0].title.should == "mytitle"
@@ -70,32 +34,12 @@
         titles << Puppet::Parser::AST::String.new(:value => title)
       end
 
-<<<<<<< HEAD
-    @instance.title = array
-    result = @resource.evaluate(@scope).collect { |r| r.title }
-    result.should be_include("one")
-    result.should be_include("two")
-  end
-
-  it "should implicitly iterate over instances" do
-    new_title = Puppet::Parser::AST::String.new(:value => "other_title")
-    new_instance = ast::ResourceInstance.new(:title => new_title, :parameters => ast::ASTArray.new(:children => []))
-    @resource.instances.push(new_instance)
-    @resource.evaluate(@scope).collect { |r| r.title }.should == ["mytitle", "other_title"]
-  end
-
-  it "should handover resources to the compiler" do
-    titles = []
-    %w{one two}.each do |title|
-      titles << Puppet::Parser::AST::String.new(:value => title)
-=======
       array = Puppet::Parser::AST::ASTArray.new(:children => titles)
 
-      @resource.title = array
+      @instance.title = array
       result = @resource.evaluate(@scope).collect { |r| r.title }
       result.should be_include("one")
       result.should be_include("two")
->>>>>>> 244213c8
     end
 
     it "should create and return one resource objects per title" do
@@ -104,17 +48,19 @@
         titles << Puppet::Parser::AST::String.new(:value => title)
       end
 
-<<<<<<< HEAD
-    @instance.title = array
-    result = @resource.evaluate(@scope)
-=======
       array = Puppet::Parser::AST::ASTArray.new(:children => titles)
->>>>>>> 244213c8
 
-      @resource.title = array
+      @instance.title = array
       result = @resource.evaluate(@scope).collect { |r| r.title }
       result.should be_include("one")
       result.should be_include("two")
+    end
+
+    it "should implicitly iterate over instances" do
+      new_title = Puppet::Parser::AST::String.new(:value => "other_title")
+      new_instance = ast::ResourceInstance.new(:title => new_title, :parameters => ast::ASTArray.new(:children => []))
+      @resource.instances.push(new_instance)
+      @resource.evaluate(@scope).collect { |r| r.title }.should == ["mytitle", "other_title"]
     end
 
     it "should handover resources to the compiler" do
@@ -125,29 +71,9 @@
 
       array = Puppet::Parser::AST::ASTArray.new(:children => titles)
 
-      @resource.title = array
+      @instance.title = array
       result = @resource.evaluate(@scope)
 
-<<<<<<< HEAD
-  # Related to #806, make sure resources always look up the full path to the resource.
-  describe "when generating qualified resources" do
-    before do
-      @scope = Puppet::Parser::Scope.new :compiler => Puppet::Parser::Compiler.new(Puppet::Node.new("mynode"))
-      @parser = Puppet::Parser::Parser.new(Puppet::Node::Environment.new)
-      ["one", "one::two", "three"].each do |name|
-        @parser.environment.known_resource_types.add(Puppet::Resource::Type.new(:definition, name, {}))
-      end
-      @twoscope = @scope.newscope(:namespace => "one")
-      @twoscope.resource = @scope.resource
-    end
-
-    def resource(type, params = nil)
-      params ||= Puppet::Parser::AST::ASTArray.new(:children => [])
-      instance = Puppet::Parser::AST::ResourceInstance.new(
-          :title => Puppet::Parser::AST::String.new(:value => "myresource"), :parameters => params)
-      Puppet::Parser::AST::Resource.new(:type => type,
-                                        :instances => Puppet::Parser::AST::ASTArray.new(:children => [instance]))
-=======
       result.each do |res|
         @compiler.catalog.resource(res.ref).should be_instance_of(Puppet::Parser::Resource)
       end
@@ -158,7 +84,6 @@
 
       result = @resource.evaluate(@scope)
       result[0].should be_virtual
->>>>>>> 244213c8
     end
 
     it "should generate virtual and exported resources if it is exported" do
@@ -174,16 +99,19 @@
       before do
         @scope = Puppet::Parser::Scope.new :compiler => Puppet::Parser::Compiler.new(Puppet::Node.new("mynode"))
         @parser = Puppet::Parser::Parser.new(Puppet::Node::Environment.new)
-        @parser.newdefine "one"
-        @parser.newdefine "one::two"
-        @parser.newdefine "three"
+        ["one", "one::two", "three"].each do |name|
+          @parser.environment.known_resource_types.add(Puppet::Resource::Type.new(:definition, name, {}))
+        end
         @twoscope = @scope.newscope(:namespace => "one")
         @twoscope.resource = @scope.resource
       end
 
       def resource(type, params = nil)
         params ||= Puppet::Parser::AST::ASTArray.new(:children => [])
-        Puppet::Parser::AST::Resource.new(:type => type, :title => Puppet::Parser::AST::String.new(:value => "myresource"), :parameters => params)
+        instance = Puppet::Parser::AST::ResourceInstance.new(
+                                                             :title => Puppet::Parser::AST::String.new(:value => "myresource"), :parameters => params)
+        Puppet::Parser::AST::Resource.new(:type => type,
+                                          :instances => Puppet::Parser::AST::ASTArray.new(:children => [instance]))
       end
 
       it "should be able to generate resources with fully qualified type information" do
@@ -224,7 +152,8 @@
       @compiler = Puppet::Parser::Compiler.new(Puppet::Node.new("mynode"))
       @scope = Puppet::Parser::Scope.new(:compiler => @compiler)
       @scope.stubs(:resource).returns(stub_everything)
-      @resource = ast::Resource.new(:title => @title, :type => "Class", :parameters => ast::ASTArray.new(:children => []) )
+      @instance = ast::ResourceInstance.new(:title => @title, :parameters => ast::ASTArray.new(:children => []))
+      @resource = ast::Resource.new(:type => "Class", :instances => ast::ASTArray.new(:children => [@instance]))
       @resource.stubs(:qualified_type).returns("Resource")
       @type = Puppet::Resource::Type.new(:hostclass, "classname")
       @compiler.known_resource_types.add(@type)
