require 'puppet/util/platform'

module Puppet

  def self.default_diffargs
    if (Facter.value(:kernel) == "AIX" && Facter.value(:kernelmajversion) == "5300")
      ""
    else
      "-u"
    end
  end

  def self.default_digest_algorithm
    Puppet::Util::Platform.fips_enabled? ? 'sha256' : 'md5'
  end

  def self.valid_digest_algorithms
    Puppet::Util::Platform.fips_enabled? ?
      %w[sha256 sha384 sha512 sha224] :
      %w[md5 sha256 sha384 sha512 sha224]
  end

  def self.default_file_checksum_types
    Puppet::Util::Platform.fips_enabled? ?
      %w[sha256 sha384 sha512 sha224] :
      %w[md5 sha256 sha384 sha512 sha224]
  end

  def self.valid_file_checksum_types
    Puppet::Util::Platform.fips_enabled? ?
      %w[sha256 sha256lite sha384 sha512 sha224 sha1 sha1lite mtime ctime] :
      %w[md5 md5lite sha256 sha256lite sha384 sha512 sha224 sha1 sha1lite mtime ctime]
  end

  def self.default_basemodulepath
    if Puppet::Util::Platform.windows?
      path = ['$codedir/modules']
      installdir = Facter.value(:env_windows_installdir)
      if installdir
        path << "#{installdir}/puppet/modules"
        path << "#{installdir}/puppet/vendor_modules"
      end
      path.join(File::PATH_SEPARATOR)
    else
      '$codedir/modules:/opt/puppetlabs/puppet/modules:/opt/puppetlabs/puppet/vendor_modules'
    end
  end

  ############################################################################################
  # NOTE: For information about the available values for the ":type" property of settings,
  #   see the docs for Settings.define_settings
  ############################################################################################

  AS_DURATION = %q{This setting can be a time interval in seconds (30 or 30s), minutes (30m), hours (6h), days (2d), or years (5y).}

  define_settings(:main,
    :confdir  => {
        :default  => nil,
        :type     => :directory,
        :desc     => "The main Puppet configuration directory.  The default for this setting
          is calculated based on the user.  If the process is running as root or
          the user that Puppet is supposed to run as, it defaults to a system
          directory, but if it's running as any other user, it defaults to being
          in the user's home directory.",
    },
    :codedir  => {
        :default  => nil,
        :type     => :directory,
        :desc     => "The main Puppet code directory.  The default for this setting
          is calculated based on the user.  If the process is running as root or
          the user that Puppet is supposed to run as, it defaults to a system
          directory, but if it's running as any other user, it defaults to being
          in the user's home directory.",
    },
    :vardir   => {
        :default  => nil,
        :type     => :directory,
        :owner    => "service",
        :group    => "service",
        :desc     => "Where Puppet stores dynamic and growing data.  The default for this
          setting is calculated specially, like `confdir`_.",
    },

    ### NOTE: this setting is usually being set to a symbol value.  We don't officially have a
    ###     setting type for that yet, but we might want to consider creating one.
    :name     => {
        :default  => nil,
        :desc     => "The name of the application, if we are running as one.  The
          default is essentially $0 without the path or `.rb`.",
    }
  )

  define_settings(:main,
    :logdir => {
        :default  => nil,
        :type     => :directory,
        :mode     => "0750",
        :owner    => "service",
        :group    => "service",
        :desc     => "The directory in which to store log files",
    },
    :log_level => {
      :default    => 'notice',
      :type       => :enum,
      :values     => ["debug","info","notice","warning","err","alert","emerg","crit"],
      :desc       => "Default logging level for messages from Puppet. Allowed values are:

        * debug
        * info
        * notice
        * warning
        * err
        * alert
        * emerg
        * crit
        ",
      :hook => proc {|value| Puppet::Util::Log.level = value },
      :call_hook => :on_initialize_and_write,
    },
    :disable_warnings => {
      :default => [],
      :type    => :array,
      :desc    => "A comma-separated list of warning types to suppress. If large numbers
        of warnings are making Puppet's logs too large or difficult to use, you
        can temporarily silence them with this setting.

        If you are preparing to upgrade Puppet to a new major version, you
        should re-enable all warnings for a while.

        Valid values for this setting are:

        * `deprecations` --- disables deprecation warnings.
        * `undefined_variables` --- disables warnings about non existing variables.
        * `undefined_resources` --- disables warnings about non existing resources.",
      :hook      => proc do |value|
        values = munge(value)
        valid   = %w[deprecations undefined_variables undefined_resources]
        invalid = values - (values & valid)
        if not invalid.empty?
          raise ArgumentError, _("Cannot disable unrecognized warning types %{invalid}.") % { invalid: invalid.inspect } +
              ' ' + _("Valid values are %{values}.") % { values: valid.inspect}
        end
      end
    },
    :strict => {
      :default    => :warning,
      :type       => :symbolic_enum,
      :values     => [:off, :warning, :error],
      :desc       => "The strictness level of puppet. Allowed values are:

        * off     - do not perform extra validation, do not report
        * warning - perform extra validation, report as warning (default)
        * error   - perform extra validation, fail with error

        The strictness level is for both language semantics and runtime
        evaluation validation. In addition to controlling the behavior with
        this master switch some individual warnings may also be controlled
        by the disable_warnings setting.

        No new validations will be added to a micro (x.y.z) release,
        but may be added in minor releases (x.y.0). In major releases
        it expected that most (if not all) strictness validation become
        standard behavior.",
      :hook    => proc do |value|
        munge(value)
        value.to_sym
      end
    },
    :disable_i18n => {
      :default => false,
      :type    => :boolean,
      :desc    => "If true, turns off all translations of Puppet and module
        log messages, which affects error, warning, and info log messages,
        as well as any translations in the report and CLI.",
      :hook    => proc do |value|
        if value
          require 'puppet/gettext/stubs'
          Puppet::GettextConfig.disable_gettext
        end
      end
    }
  )

  define_settings(:main,
    :priority => {
      :default => nil,
      :type    => :priority,
      :desc    => "The scheduling priority of the process.  Valid values are 'high',
        'normal', 'low', or 'idle', which are mapped to platform-specific
        values.  The priority can also be specified as an integer value and
        will be passed as is, e.g. -5.  Puppet must be running as a privileged
        user in order to increase scheduling priority.",
    },
    :trace => {
        :default  => false,
        :type     => :boolean,
        :desc     => "Whether to print stack traces on some errors",
        :hook     => proc do |value|
          # Enable or disable Facter's trace option too
          Facter.trace(value) if Facter.respond_to? :trace
        end
    },
    :profile => {
        :default  => false,
        :type     => :boolean,
        :desc     => "Whether to enable experimental performance profiling",
    },
    :future_features => {
      :default => false,
      :type => :boolean,
      :desc => "Whether or not to enable all features currently being developed for future
        major releases of Puppet. Should be used with caution, as in development
        features are experimental and can have unexpected effects."
    },
    :static_catalogs => {
      :default    => true,
      :type       => :boolean,
      :desc       => "Whether to compile a [static catalog](https://puppet.com/docs/puppet/latest/static_catalogs.html#enabling-or-disabling-static-catalogs),
        which occurs only on a Puppet Server master when the `code-id-command` and
        `code-content-command` settings are configured in its `puppetserver.conf` file.",
    },
    :strict_environment_mode => {
      :default    => false,
      :type       => :boolean,
      :desc       => "Whether the agent specified environment should be considered authoritative,
        causing the run to fail if the retrieved catalog does not match it.",
    },
    :autoflush => {
      :default => true,
      :type       => :boolean,
      :desc       => "Whether log files should always flush to disk.",
      :hook       => proc { |value| Log.autoflush = value }
    },
    :syslogfacility => {
        :default  => "daemon",
        :desc     => "What syslog facility to use when logging to syslog.
          Syslog has a fixed list of valid facilities, and you must
          choose one of those; you cannot just make one up."
    },
    :statedir => {
        :default  => "$vardir/state",
        :type     => :directory,
        :mode     => "01755",
        :desc     => "The directory where Puppet state is stored.  Generally,
          this directory can be removed without causing harm (although it
          might result in spurious service restarts)."
    },
    :rundir => {
      :default  => nil,
      :type     => :directory,
      :mode     => "0755",
      :owner    => "service",
      :group    => "service",
      :desc     => "Where Puppet PID files are kept."
    },
    :genconfig => {
        :default  => false,
        :type     => :boolean,
        :desc     => "When true, causes Puppet applications to print an example config file
          to stdout and exit. The example will include descriptions of each
          setting, and the current (or default) value of each setting,
          incorporating any settings overridden on the CLI (with the exception
          of `genconfig` itself). This setting only makes sense when specified
          on the command line as `--genconfig`.",
    },
    :genmanifest => {
        :default  => false,
        :type     => :boolean,
        :desc     => "Whether to just print a manifest to stdout and exit.  Only makes
          sense when specified on the command line as `--genmanifest`.  Takes into account arguments specified
          on the CLI.",
    },
    :configprint => {
        :default  => "",
        :desc     => "Prints the value of a specific configuration setting.  If the name of a
          setting is provided for this, then the value is printed and puppet
          exits.  Comma-separate multiple values.  For a list of all values,
          specify 'all'. This setting is deprecated, the 'puppet config' command replaces this functionality.",
    },
    :color => {
      :default => "ansi",
      :type    => :string,
      :desc    => "Whether to use colors when logging to the console.  Valid values are
        `ansi` (equivalent to `true`), `html`, and `false`, which produces no color.
        Defaults to false on Windows, as its console does not support ansi colors.",
    },
    :mkusers => {
        :default  => false,
        :type     => :boolean,
        :desc     => "Whether to create the necessary user and group that puppet agent will run as.",
    },
    :manage_internal_file_permissions => {
        :default  => true,
        :type     => :boolean,
        :desc     => "Whether Puppet should manage the owner, group, and mode of files it uses internally",
    },
    :onetime => {
        :default  => false,
        :type     => :boolean,
        :desc     => "Perform one configuration run and exit, rather than spawning a long-running
          daemon. This is useful for interactively running puppet agent, or
          running puppet agent from cron.",
        :short    => 'o',
    },
    :path => {
        :default          => "none",
        :desc             => "The shell search path.  Defaults to whatever is inherited
          from the parent process.

          This setting can only be set in the `[main]` section of puppet.conf; it cannot
          be set in `[master]`, `[agent]`, or an environment config section.",
        :call_hook => :on_define_and_write,
        :hook             => proc do |value|
          Puppet::Util.set_env('PATH', '') if Puppet::Util.get_env('PATH').nil?
          Puppet::Util.set_env('PATH', value) unless value == 'none'
          paths = Puppet::Util.get_env('PATH').split(File::PATH_SEPARATOR)
          Puppet::Util::Platform.default_paths.each do |path|
            Puppet::Util.set_env('PATH', Puppet::Util.get_env('PATH') + File::PATH_SEPARATOR + path) unless paths.include?(path)
          end
          value
        end
    },
    :libdir => {
        :type           => :directory,
        :default        => "$vardir/lib",
        :desc           => "An extra search path for Puppet.  This is only useful
          for those files that Puppet will load on demand, and is only
          guaranteed to work for those cases.  In fact, the autoload
          mechanism is responsible for making sure this directory
          is in Ruby's search path\n",
      :call_hook => :on_initialize_and_write,
      :hook             => proc do |value|
        $LOAD_PATH.delete(@oldlibdir) if defined?(@oldlibdir) && $LOAD_PATH.include?(@oldlibdir)
        @oldlibdir = value
        $LOAD_PATH << value
      end
    },
    :environment => {
        :default  => "production",
        :desc     => "The environment in which Puppet is running. For clients,
          such as `puppet agent`, this determines the environment itself, which
          Puppet uses to find modules and much more. For servers, such as `puppet master`,
          this provides the default environment for nodes that Puppet knows nothing about.

          When defining an environment in the `[agent]` section, this refers to the
          environment that the agent requests from the master. The environment doesn't
          have to exist on the local filesystem because the agent fetches it from the
          master. This definition is used when running `puppet agent`.

          When defined in the `[user]` section, the environment refers to the path that
          Puppet uses to search for code and modules related to its execution. This
          requires the environment to exist locally on the filesystem where puppet is
          being executed. Puppet subcommands, including `puppet module` and
          `puppet apply`, use this definition.

          Given that the context and effects vary depending on the
          [config section](https://puppet.com/docs/puppet/latest/config_file_main.html#config-sections)
          in which the `environment` setting is defined, do not set it globally.",
        :short    => "E"
    },
    :environmentpath => {
      :default => "$codedir/environments",
      :desc    => "A search path for directory environments, as a list of directories
        separated by the system path separator character. (The POSIX path separator
        is ':', and the Windows path separator is ';'.)

        This setting must have a value set to enable **directory environments.** The
        recommended value is `$codedir/environments`. For more details, see
        <https://puppet.com/docs/puppet/latest/environments_about.html>",
      :type    => :path,
    },
    :always_retry_plugins => {
        :type     => :boolean,
        :default  => true,
        :desc     => <<-'EOT'
        Affects how we cache attempts to load Puppet resource types and features.  If
        true, then calls to `Puppet.type.<type>?` `Puppet.feature.<feature>?`
        will always attempt to load the type or feature (which can be an
        expensive operation) unless it has already been loaded successfully.
        This makes it possible for a single agent run to, e.g., install a
        package that provides the underlying capabilities for a type or feature,
        and then later load that type or feature during the same run (even if
        the type or feature had been tested earlier and had not been available).

        If this setting is set to false, then types and features will only be
        checked once, and if they are not available, the negative result is
        cached and returned for all subsequent attempts to load the type or
        feature.  This behavior is almost always appropriate for the server,
        and can result in a significant performance improvement for types and
        features that are checked frequently.
      EOT
    },
    :diff_args => {
        :default  => lambda { default_diffargs },
        :desc     => "Which arguments to pass to the diff command when printing differences between
          files. The command to use can be chosen with the `diff` setting.",
    },
    :diff => {
      :default => (Puppet.features.microsoft_windows? ? "" : "diff"),
      :desc    => "Which diff command to use when printing differences between files. This setting
          has no default value on Windows, as standard `diff` is not available, but Puppet can use many
          third-party diff tools.",
    },
    :show_diff => {
        :type     => :boolean,
        :default  => false,
        :desc     => "Whether to log and report a contextual diff when files are being replaced.
          This causes partial file contents to pass through Puppet's normal
          logging and reporting system, so this setting should be used with
          caution if you are sending Puppet's reports to an insecure
          destination. This feature currently requires the `diff/lcs` Ruby
          library.",
    },
    :daemonize => {
        :type     => :boolean,
        :default  => (Puppet.features.microsoft_windows? ? false : true),
        :desc     => "Whether to send the process into the background.  This defaults
          to true on POSIX systems, and to false on Windows (where Puppet
          currently cannot daemonize).",
        :short    => "D",
        :hook     => proc do |value|
          if value and Puppet.features.microsoft_windows?
            raise "Cannot daemonize on Windows"
          end
      end
    },
    :maximum_uid => {
        :default  => 4294967290,
        :desc     => "The maximum allowed UID.  Some platforms use negative UIDs
          but then ship with tools that do not know how to handle signed ints,
          so the UIDs show up as huge numbers that can then not be fed back into
          the system.  This is a hackish way to fail in a slightly more useful
          way when that happens.",
    },
    :route_file => {
      :default    => "$confdir/routes.yaml",
      :desc       => "The YAML file containing indirector route configuration.",
    },
    :node_terminus => {
      :type       => :terminus,
      :default    => "plain",
      :desc       => <<-'EOT',
        Which node data plugin to use when compiling node catalogs.

        When Puppet compiles a catalog, it combines two primary sources of info: the main manifest,
        and a node data plugin (often called a "node terminus," for historical reasons). Node data
        plugins provide three things for a given node name:

        1. A list of classes to add to that node's catalog (and, optionally, values for their
           parameters).
        2. Which Puppet environment the node should use.
        3. A list of additional top-scope variables to set.

        The three main node data plugins are:

        * `plain` --- Returns no data, so that the main manifest controls all node configuration.
        * `exec` --- Uses an
          [external node classifier (ENC)](https://puppet.com/docs/puppet/latest/nodes_external.html),
          configured by the `external_nodes` setting. This lets you pull a list of Puppet classes
          from any external system, using a small glue script to perform the request and format the
          result as YAML.
        * `classifier` (formerly `console`) --- Specific to Puppet Enterprise. Uses the PE console
          for node data."
      EOT
    },
    :node_cache_terminus => {
      :type       => :terminus,
      :default    => nil,
      :desc       => "How to store cached nodes.
      Valid values are (none), 'json', 'msgpack', 'yaml' or write only yaml ('write_only_yaml').",
    },
    :data_binding_terminus => {
      :type    => :terminus,
      :default => "hiera",
      :desc    =>
        "This setting has been deprecated. Use of any value other than 'hiera' should instead be configured
         in a version 5 hiera.yaml. Until this setting is removed, it controls which data binding terminus
         to use for global automatic data binding (across all environments). By default this value is 'hiera'.
         A value of 'none' turns off the global binding.",
      :call_hook => :on_initialize_and_write,
      :hook => proc do |value|
        if Puppet[:strict] != :off
          s_val = value.to_s # because sometimes the value is a symbol
          unless s_val == 'hiera' || s_val == 'none' || value == '' || value.nil?
            #TRANSLATORS 'data_binding_terminus' is a setting and should not be translated
            message = _("Setting 'data_binding_terminus' is deprecated.")
            #TRANSLATORS 'hiera' should not be translated
            message += ' ' + _("Convert custom terminus to hiera 5 API.")
            Puppet.deprecation_warning(message)
          end
        end
      end
    },
    :hiera_config => {
      :default => lambda do
        config = nil
        codedir = Puppet.settings[:codedir]
        if codedir.is_a?(String)
          config = File.expand_path(File.join(codedir, 'hiera.yaml'))
          config = nil unless Puppet::FileSystem.exist?(config)
        end
        config = File.expand_path(File.join(Puppet.settings[:confdir], 'hiera.yaml')) if config.nil?
        config
      end,
      :desc    => "The hiera configuration file. Puppet only reads this file on startup, so you must restart the puppet master every time you edit it.",
      :type    => :file,
    },
    :binder_config => {
      :default => nil,
      :desc    => "The binder configuration file. Puppet reads this file on each request to configure the bindings system.
      If set to nil (the default), a $confdir/binder_config.yaml is optionally loaded. If it does not exists, a default configuration
      is used. If the setting :binding_config is specified, it must reference a valid and existing yaml file.",
      :type    => :file,
    },
    :catalog_terminus => {
      :type       => :terminus,
      :default    => "compiler",
      :desc       => "Where to get node catalogs.  This is useful to change if, for instance,
      you'd like to pre-compile catalogs and store them in memcached or some other easily-accessed store.",
    },
    :catalog_cache_terminus => {
      :type       => :terminus,
      :default    => nil,
      :desc       => "How to store cached catalogs. Valid values are 'json', 'msgpack' and 'yaml'. The agent application defaults to 'json'."
    },
    :facts_terminus => {
      :default => 'facter',
      :desc => "The node facts terminus.",
    },
    :default_file_terminus => {
      :type       => :terminus,
      :default    => "rest",
      :desc       => "The default source for files if no server is given in a
      uri, e.g. puppet:///file. The default of `rest` causes the file to be
      retrieved using the `server` setting. When running `apply` the default
      is `file_server`, causing requests to be filled locally."
    },
    :http_proxy_host => {
      :default    => "none",
      :desc       => "The HTTP proxy host to use for outgoing connections.  Note: You
      may need to use a FQDN for the server hostname when using a proxy. Environment variable
      http_proxy or HTTP_PROXY will override this value",
    },
    :http_proxy_port => {
      :default    => 3128,
      :desc       => "The HTTP proxy port to use for outgoing connections",
    },
    :http_proxy_user => {
      :default    => "none",
      :desc       => "The user name for an authenticated HTTP proxy. Requires the `http_proxy_host` setting.",
    },
    :http_proxy_password =>{
      :default    => "none",
      :hook       => proc do |value|
        if Puppet.settings[:http_proxy_password] =~ /[@!# \/]/
          raise "Passwords set in the http_proxy_password setting must be valid as part of a URL, and any reserved characters must be URL-encoded. We received: #{value}"
        end
      end,
      :desc       => "The password for the user of an authenticated HTTP proxy.
        Requires the `http_proxy_user` setting.

        Note that passwords must be valid when used as part of a URL. If a password
        contains any characters with special meanings in URLs (as specified by RFC 3986
        section 2.2), they must be URL-encoded. (For example, `#` would become `%23`.)",
    },
    :http_keepalive_timeout => {
      :default    => "4s",
      :type       => :duration,
      :desc       => "The maximum amount of time a persistent HTTP connection can remain idle in the connection pool, before it is closed.  This timeout should be shorter than the keepalive timeout used on the HTTP server, e.g. Apache KeepAliveTimeout directive.
      #{AS_DURATION}"
    },
    :http_debug => {
      :default    => false,
      :type       => :boolean,
      :desc       => "Whether to write HTTP request and responses to stderr. This should never be used in a production environment."
    },
    :http_connect_timeout => {
      :default => "2m",
      :type    => :duration,
      :desc    => "The maximum amount of time to wait when establishing an HTTP connection. The default
      value is 2 minutes.
      #{AS_DURATION}",
    },
    :http_read_timeout => {
      :type    => :duration,
      :desc    => "The time to wait for one block to be read from an HTTP connection. If nothing is
      read after the elapsed interval then the connection will be closed. The default value is unlimited.
      #{AS_DURATION}",
    },
    :http_user_agent => {
      :default => "Puppet/#{Puppet.version} Ruby/#{RUBY_VERSION}-p#{RUBY_PATCHLEVEL} (#{RUBY_PLATFORM})",
      :desc    => "The HTTP User-Agent string to send when making network requests."
    },
    :filetimeout => {
      :default    => "15s",
      :type       => :duration,
      :desc       => "The minimum time to wait between checking for updates in
      configuration files.  This timeout determines how quickly Puppet checks whether
      a file (such as manifests or templates) has changed on disk. #{AS_DURATION}",
    },
    :environment_timeout => {
      :default    => "0",
      :type       => :ttl,
      :desc       => "How long the Puppet master should cache data it loads from an
      environment.
      #{AS_DURATION}
      A value of `0` will disable caching. This setting can also be set to
      `unlimited`, which will cache environments until the master is restarted
      or told to refresh the cache.

      You should change this setting once your Puppet deployment is doing
      non-trivial work. We chose the default value of `0` because it lets new
      users update their code without any extra steps, but it lowers the
      performance of your Puppet master.

      We recommend setting this to `unlimited` and explicitly refreshing your
      Puppet master as part of your code deployment process.

      * With Puppet Server, you should refresh environments by calling the
        `environment-cache` API endpoint. See the docs for the Puppet Server
        administrative API.
      * With a Rack Puppet master, you should restart the web server or the
        application server. Passenger lets you touch a `restart.txt` file to
        refresh an application without restarting Apache; see the Passenger docs
        for details.

      We don't recommend using any value other than `0` or `unlimited`, since
      most Puppet masters use a pool of Ruby interpreters which all have their
      own cache timers. When these timers drift out of sync, agents can be served
      inconsistent catalogs."
    },
    :environment_data_provider => {
      :desc       => "The name of a registered environment data provider used when obtaining environment
      specific data. The three built in and registered providers are 'none' (no data), 'function' (data
      obtained by calling the function 'environment::data()') and 'hiera' (data obtained using a data
      provider configured using a hiera.yaml file in root of the environment).
      Other environment data providers may be registered in modules on the module path. For such
      custom data providers see the respective module documentation. This setting is deprecated.",
      :hook => proc { |value|
        unless value.nil? || Puppet[:strict] == :off
          #TRANSLATORS 'environment_data_provider' is a setting and should not be translated
          Puppet.deprecation_warning(_("Setting 'environment_data_provider' is deprecated."))
        end
      }
    },
    :prerun_command => {
      :default    => "",
      :desc       => "A command to run before every agent run.  If this command returns a non-zero
      return code, the entire Puppet run will fail.",
    },
    :postrun_command => {
      :default    => "",
      :desc       => "A command to run after every agent run.  If this command returns a non-zero
      return code, the entire Puppet run will be considered to have failed, even though it might have
      performed work during the normal run.",
    },
    :freeze_main => {
        :default  => false,
        :type     => :boolean,
        :desc     => "Freezes the 'main' class, disallowing any code to be added to it.  This
          essentially means that you can't have any code outside of a node,
          class, or definition other than in the site manifest.",
    },
    :trusted_server_facts => {
      :default => true,
      :type    => :boolean,
      :deprecated => :completely,
      :desc    => "The 'trusted_server_facts' setting is deprecated and has no effect as the
        feature this enabled is now always on. The setting will be removed in a future version of puppet.",
    },
    :preview_outputdir => {
      :default => '$vardir/preview',
      :type     => :directory,
      :mode     => "0750",
      :owner    => "service",
      :group    => "service",
      :desc    => "The directory where catalog previews per node are generated."
    }
  )

  define_settings(:main,
      # Whether the application management feature is on or off - now deprecated and always on.
      :app_management => {
          :default  => false,
          :type     => :boolean,
          :desc       => "This setting has no effect and will be removed in a future Puppet version.",
          :deprecated => :completely,
      }
  )

  Puppet.define_settings(:module_tool,
    :module_repository  => {
      :default  => 'https://forgeapi.puppet.com',
      :desc     => "The module repository",
    },
    :module_working_dir => {
        :default  => (Puppet.features.microsoft_windows? ? Dir.tmpdir() : '$vardir/puppet-module'),
        :desc     => "The directory into which module tool data is stored",
    },
    :module_skeleton_dir => {
        :default  => '$module_working_dir/skeleton',
        :desc     => "The directory which the skeleton for module tool generate is stored.",
    },
    :forge_authorization => {
        :default  => nil,
        :desc     => "The authorization key to connect to the Puppet Forge. Leave blank for unauthorized or license based connections",
    },
    :module_groups => {
        :default  => nil,
        :desc     => "Extra module groups to request from the Puppet Forge. This is an internal setting, and users should never change it.",
    }
  )

    Puppet.define_settings(
    :main,

    # We have to downcase the fqdn, because the current ssl stuff (as opposed to in master) doesn't have good facilities for
    # manipulating naming.
    :certname => {
      :default => lambda { Puppet::Settings.default_certname.downcase },
      :desc => "The name to use when handling certificates. When a node
        requests a certificate from the CA puppet master, it uses the value of the
        `certname` setting as its requested Subject CN.

        This is the name used when managing a node's permissions in
        [auth.conf](https://puppet.com/docs/puppet/latest/config_file_auth.html).
        In most cases, it is also used as the node's name when matching
        [node definitions](https://puppet.com/docs/puppet/latest/lang_node_definitions.html)
        and requesting data from an ENC. (This can be changed with the `node_name_value`
        and `node_name_fact` settings, although you should only do so if you have
        a compelling reason.)

        A node's certname is available in Puppet manifests as `$trusted['certname']`. (See
        [Facts and Built-In Variables](https://puppet.com/docs/puppet/latest/lang_facts_and_builtin_vars.html)
        for more details.)

        * For best compatibility, you should limit the value of `certname` to
          only use lowercase letters, numbers, periods, underscores, and dashes. (That is,
          it should match `/\A[a-z0-9._-]+\Z/`.)
        * The special value `ca` is reserved, and can't be used as the certname
          for a normal node.

        Defaults to the node's fully qualified domain name.",
      :hook => proc { |value| raise(ArgumentError, _("Certificate names must be lower case")) unless value == value.downcase }},
    :dns_alt_names => {
      :default => '',
      :desc    => <<EOT,
A comma-separated list of alternate DNS names for Puppet Server. These are extra
hostnames (in addition to its `certname`) that the server is allowed to use when
serving agents. Puppet checks this setting when automatically requesting a
certificate for Puppet agent or Puppet Server, and when manually generating a
certificate with `puppet cert generate`.

In order to handle agent requests at a given hostname (like
"puppet.example.com"), Puppet Server needs a certificate that proves it's
allowed to use that name; if a server shows a certificate that doesn't include
its hostname, Puppet agents will refuse to trust it. If you use a single
hostname for Puppet traffic but load-balance it to multiple Puppet Servers, each
of those servers needs to include the official hostname in its list of extra
names.

**Note:** The list of alternate names is locked in when the server's
certificate is signed. If you need to change the list later, you can't just
change this setting; you also need to:

* On the server: Stop Puppet Server.
* On the CA server: Revoke and clean the server's old certificate. (`puppet cert clean <NAME>`)
* On the server: Delete the old certificate (and any old certificate signing requests)
  from the [ssldir](https://puppet.com/docs/puppet/latest/dirs_ssldir.html).
* On the server: Run `puppet agent -t --ca_server <CA HOSTNAME>` to request a new certificate
* On the CA server: Sign the certificate request, explicitly allowing alternate names
  (`puppet cert sign --allow-dns-alt-names <NAME>`).
* On the server: Run `puppet agent -t --ca_server <CA HOSTNAME>` to retrieve the cert.
* On the server: Start Puppet Server again.

To see all the alternate names your servers are using, log into your CA server
and run `puppet cert list -a`, then check the output for `(alt names: ...)`.
Most agent nodes should NOT have alternate names; the only certs that should
have them are Puppet Server nodes that you want other agents to trust.
EOT
    },
    :csr_attributes => {
      :default => "$confdir/csr_attributes.yaml",
      :type => :file,
      :desc => <<EOT
An optional file containing custom attributes to add to certificate signing
requests (CSRs). You should ensure that this file does not exist on your CA
puppet master; if it does, unwanted certificate extensions may leak into
certificates created with the `puppet cert generate` command.

If present, this file must be a YAML hash containing a `custom_attributes` key
and/or an `extension_requests` key. The value of each key must be a hash, where
each key is a valid OID and each value is an object that can be cast to a string.

Custom attributes can be used by the CA when deciding whether to sign the
certificate, but are then discarded. Attribute OIDs can be any OID value except
the standard CSR attributes (i.e. attributes described in RFC 2985 section 5.4).
This is useful for embedding a pre-shared key for autosigning policy executables
(see the `autosign` setting), often by using the `1.2.840.113549.1.9.7`
("challenge password") OID.

Extension requests will be permanently embedded in the final certificate.
Extension OIDs must be in the "ppRegCertExt" (`1.3.6.1.4.1.34380.1.1`) or
"ppPrivCertExt" (`1.3.6.1.4.1.34380.1.2`) OID arcs. The ppRegCertExt arc is
reserved for four of the most common pieces of data to embed: `pp_uuid` (`.1`),
`pp_instance_id` (`.2`), `pp_image_name` (`.3`), and `pp_preshared_key` (`.4`)
--- in the YAML file, these can be referred to by their short descriptive names
instead of their full OID. The ppPrivCertExt arc is unregulated, and can be used
for site-specific extensions.
EOT
    },
    :certdir => {
      :default => "$ssldir/certs",
      :type   => :directory,
      :mode => "0755",
      :owner => "service",
      :group => "service",
      :desc => "The certificate directory."
    },
    :ssldir => {
      :default => "$confdir/ssl",
      :type   => :directory,
      :mode => "0771",
      :owner => "service",
      :group => "service",
      :desc => "Where SSL certificates are kept."
    },
    :publickeydir => {
      :default => "$ssldir/public_keys",
      :type   => :directory,
      :mode => "0755",
      :owner => "service",
      :group => "service",
      :desc => "The public key directory."
    },
    :requestdir => {
      :default => "$ssldir/certificate_requests",
      :type => :directory,
      :mode => "0755",
      :owner => "service",
      :group => "service",
      :desc => "Where host certificate requests are stored."
    },
    :privatekeydir => {
      :default => "$ssldir/private_keys",
      :type   => :directory,
      :mode => "0750",
      :owner => "service",
      :group => "service",
      :desc => "The private key directory."
    },
    :privatedir => {
      :default => "$ssldir/private",
      :type   => :directory,
      :mode => "0750",
      :owner => "service",
      :group => "service",
      :desc => "Where the client stores private certificate information."
    },
    :passfile => {
      :default => "$privatedir/password",
      :type   => :file,
      :mode => "0640",
      :owner => "service",
      :group => "service",
      :desc => "Where puppet agent stores the password for its private key.
        Generally unused."
    },
    :hostcsr => {
      :default => "$ssldir/csr_$certname.pem",
      :type   => :file,
      :mode => "0644",
      :owner => "service",
      :group => "service",
      :desc => "Where individual hosts store and look for their certificate requests."
    },
    :hostcert => {
      :default => "$certdir/$certname.pem",
      :type   => :file,
      :mode => "0644",
      :owner => "service",
      :group => "service",
      :desc => "Where individual hosts store and look for their certificates."
    },
    :hostprivkey => {
      :default => "$privatekeydir/$certname.pem",
      :type   => :file,
      :mode => "0640",
      :owner => "service",
      :group => "service",
      :desc => "Where individual hosts store and look for their private key."
    },
    :hostpubkey => {
      :default => "$publickeydir/$certname.pem",
      :type   => :file,
      :mode => "0644",
      :owner => "service",
      :group => "service",
      :desc => "Where individual hosts store and look for their public key."
    },
    :localcacert => {
      :default => "$certdir/ca.pem",
      :type   => :file,
      :mode => "0644",
      :owner => "service",
      :group => "service",
      :desc => "Where each client stores the CA certificate."
    },
    :ssl_client_ca_auth => {
      :type  => :file,
      :mode  => "0644",
      :owner => "service",
      :group => "service",
      :desc  => "Certificate authorities who issue server certificates.  SSL servers will not be
        considered authentic unless they possess a certificate issued by an authority
        listed in this file.  If this setting has no value then the Puppet master's CA
        certificate (localcacert) will be used."
    },
    :ssl_server_ca_auth => {
      :type  => :file,
      :mode  => "0644",
      :owner => "service",
      :group => "service",
      :desc  => "Certificate authorities who issue client certificates.  SSL clients will not be
        considered authentic unless they possess a certificate issued by an authority
        listed in this file.  If this setting has no value then the Puppet master's CA
        certificate (localcacert) will be used."
    },
    :hostcrl => {
      :default => "$ssldir/crl.pem",
      :type   => :file,
      :mode => "0644",
      :owner => "service",
      :group => "service",
      :desc => "Where the host's certificate revocation list can be found.
        This is distinct from the certificate authority's CRL."
    },
    :certificate_revocation => {
        :default  => 'chain',
        :type     => :certificate_revocation,
        :desc     => <<-'EOT'
          Whether certificate revocation checking should be enabled, and what level of
          checking should be performed.

          When certificate revocation is enabled Puppet expects the contents of its CRL
          to be one or more PEM encoded CRLs concatenated together. When using a cert
          bundle CRLs for all CAs in the chain of trust must be included in the crl file
          with the first CRL listed being for the root of the chain, the last being for
          the leaf CA.

          When certificate_revocation is set to 'true' or 'chain', Puppet will ensure
          that each CA in the chain of trust has not been revoked by its issuing CA.

          When certificate_revocation is set to 'leaf', Puppet will verify certs against
          the issuing CA's revocation list but not verify the revocation status of the
          issuing CA or any CA above it within the chain of trust.

          When certificate_revocation is set to 'false', Puppet will disable all
          certificate revocation checking and will not attempt to download the CRL.
        EOT
    },
    :digest_algorithm => {
        :default  => lambda { default_digest_algorithm },
        :type     => :enum,
        :values   => valid_digest_algorithms,
        :desc     => "Which digest algorithm to use for file resources and the filebucket.
                      Valid values are #{valid_digest_algorithms.join(', ')}. Default is
                      #{default_digest_algorithm}.",
    },
    :supported_checksum_types => {
      :default => lambda { default_file_checksum_types },
      :type    => :array,
      :desc    => "Checksum types supported by this agent for use in file resources of a
                   static catalog. Values must be comma-separated. Valid types are
                   #{valid_file_checksum_types.join(', ')}. Default is
                   #{default_file_checksum_types.join(', ')}.",
      :hook    => proc do |value|
        values = munge(value)

        invalid = values - Puppet.valid_file_checksum_types
        if not invalid.empty?
          raise ArgumentError, _("Invalid value '%{value}' for parameter %{name}. Allowed values are '%{allowed_values}'") % {
            value: invalid.first, name: @name, allowed_values: Puppet.valid_file_checksum_types.join("', '")
          }
        end
      end
    }
  )

    define_settings(
    :ca,
    :ca_name => {
      :default    => "Puppet CA: $certname",
      :desc       => "The name to use the Certificate Authority certificate.",
    },
    :cadir => {
      :default => "$ssldir/ca",
      :type => :directory,
      :owner => "service",
      :group => "service",
      :mode => "0755",
      :desc => "The root directory for the certificate authority."
    },
    :cacert => {
      :default => "$cadir/ca_crt.pem",
      :type => :file,
      :owner => "service",
      :group => "service",
      :mode => "0644",
      :desc => "The CA certificate."
    },
    :cakey => {
      :default => "$cadir/ca_key.pem",
      :type => :file,
      :owner => "service",
      :group => "service",
      :mode => "0640",
      :desc => "The CA private key."
    },
    :capub => {
      :default => "$cadir/ca_pub.pem",
      :type => :file,
      :owner => "service",
      :group => "service",
      :mode => "0644",
      :desc => "The CA public key."
    },
    :cacrl => {
      :default => "$cadir/ca_crl.pem",
      :type => :file,
      :owner => "service",
      :group => "service",
      :mode => "0644",
      :desc => "The certificate revocation list (CRL) for the CA. Will be used if present but otherwise ignored.",
    },
    :caprivatedir => {
      :default => "$cadir/private",
      :type => :directory,
      :owner => "service",
      :group => "service",
      :mode => "0750",
      :desc => "Where the CA stores private certificate information."
    },
    :csrdir => {
      :default => "$cadir/requests",
      :type => :directory,
      :owner => "service",
      :group => "service",
      :mode  => "0755",
      :desc => "Where the CA stores certificate requests"
    },
    :signeddir => {
      :default => "$cadir/signed",
      :type => :directory,
      :owner => "service",
      :group => "service",
      :mode => "0755",
      :desc => "Where the CA stores signed certificates."
    },
    :capass => {
      :default => "$caprivatedir/ca.pass",
      :type => :file,
      :owner => "service",
      :group => "service",
      :mode => "0640",
      :desc => "Where the CA stores the password for the private key."
    },
    :serial => {
      :default => "$cadir/serial",
      :type => :file,
      :owner => "service",
      :group => "service",
      :mode => "0644",
      :desc => "Where the serial number for certificates is stored."
    },
    :autosign => {
      :default => "$confdir/autosign.conf",
      :type => :autosign,
      :desc => "Whether (and how) to autosign certificate requests. This setting
        is only relevant on a puppet master acting as a certificate authority (CA).

        Valid values are true (autosigns all certificate requests; not recommended),
        false (disables autosigning certificates), or the absolute path to a file.

        The file specified in this setting may be either a **configuration file**
        or a **custom policy executable.** Puppet will automatically determine
        what it is: If the Puppet user (see the `user` setting) can execute the
        file, it will be treated as a policy executable; otherwise, it will be
        treated as a config file.

        If a custom policy executable is configured, the CA puppet master will run it
        every time it receives a CSR. The executable will be passed the subject CN of the
        request _as a command line argument,_ and the contents of the CSR in PEM format
        _on stdin._ It should exit with a status of 0 if the cert should be autosigned
        and non-zero if the cert should not be autosigned.

        If a certificate request is not autosigned, it will persist for review. An admin
        user can use the `puppet cert sign` command to manually sign it, or can delete
        the request.

        For info on autosign configuration files, see
        [the guide to Puppet's config files](https://puppet.com/docs/puppet/latest/config_about_settings.html).",
    },
    :allow_duplicate_certs => {
      :default    => false,
      :type       => :boolean,
      :desc       => "Whether to allow a new certificate
      request to overwrite an existing certificate.",
    },
    :ca_ttl => {
      :default    => "5y",
      :type       => :duration,
      :desc       => "The default TTL for new certificates.
      #{AS_DURATION}"
    },
    :keylength => {
      :default    => 4096,
      :desc       => "The bit length of keys.",
    },
    :cert_inventory => {
      :default => "$cadir/inventory.txt",
      :type => :file,
      :mode => "0644",
      :owner => "service",
      :group => "service",
      :desc => "The inventory file. This is a text file to which the CA writes a
        complete listing of all certificates."
    }
  )

  # Define the config default.

    define_settings(:application,
      :config_file_name => {
          :type     => :string,
          :default  => Puppet::Settings.default_config_file_name,
          :desc     => "The name of the puppet config file.",
      },
      :config => {
          :type => :file,
          :default  => "$confdir/${config_file_name}",
          :desc     => "The configuration file for the current puppet application.",
      },
      :pidfile => {
          :type => :file,
          :default  => "$rundir/${run_mode}.pid",
          :desc     => "The file containing the PID of a running process.
            This file is intended to be used by service management frameworks
            and monitoring systems to determine if a puppet process is still in
            the process table.",
      },
      :sourceaddress => {
        :default    => nil,
        :desc       => "The address the agent should use to initiate requests.",
      },
      :bindaddress => {
        :default    => "*",
        :desc       => "The address a listening server should bind to.",
      }
  )

  define_settings(:environment,
    :manifest => {
      :default    => nil,
      :type       => :file_or_directory,
      :desc       => "The entry-point manifest for puppet master. This can be one file
        or a directory of manifests to be evaluated in alphabetical order. Puppet manages
        this path as a directory if one exists or if the path ends with a / or \\.

        Setting a global value for `manifest` in puppet.conf is not allowed
        (but it can be overridden from the commandline). Please use
        directory environments instead. If you need to use something other than the
        environment's `manifests` directory as the main manifest, you can set
        `manifest` in environment.conf. For more info, see
        <https://puppet.com/docs/puppet/latest/environments_about.html>",
    },
    :modulepath => {
      :default => "",
      :type => :path,
      :desc => "The search path for modules, as a list of directories separated by the system
        path separator character. (The POSIX path separator is ':', and the
        Windows path separator is ';'.)

        Setting a global value for `modulepath` in puppet.conf is not allowed
        (but it can be overridden from the commandline). Please use
        directory environments instead. If you need to use something other than the
        default modulepath of `<ACTIVE ENVIRONMENT'S MODULES DIR>:$basemodulepath`,
        you can set `modulepath` in environment.conf. For more info, see
        <https://puppet.com/docs/puppet/latest/environments_about.html>",
    },
    :config_version => {
      :default    => "",
      :desc       => "How to determine the configuration version.  By default, it will be the
      time that the configuration is parsed, but you can provide a shell script to override how the
      version is determined.  The output of this script will be added to every log message in the
      reports, allowing you to correlate changes on your hosts to the source version on the server.

      Setting a global value for config_version in puppet.conf is not allowed
      (but it can be overridden from the commandline). Please set a
      per-environment value in environment.conf instead. For more info, see
      <https://puppet.com/docs/puppet/latest/environments_about.html>",
    }
  )

  define_settings(:master,
    :user => {
      :default    => "puppet",
      :desc       => "The user puppet master should run as.",
    },
    :group => {
      :default    => "puppet",
      :desc       => "The group puppet master should run as.",
    },
    :default_manifest => {
      :default    => "./manifests",
      :type       => :string,
      :desc       => "The default main manifest for directory environments. Any environment that
        doesn't set the `manifest` setting in its `environment.conf` file will use
        this manifest.

        This setting's value can be an absolute or relative path. An absolute path
        will make all environments default to the same main manifest; a relative
        path will allow each environment to use its own manifest, and Puppet will
        resolve the path relative to each environment's main directory.

        In either case, the path can point to a single file or to a directory of
        manifests to be evaluated in alphabetical order.",
    },
    :disable_per_environment_manifest => {
      :default    => false,
      :type       => :boolean,
      :desc       => "Whether to disallow an environment-specific main manifest. When set
        to `true`, Puppet will use the manifest specified in the `default_manifest` setting
        for all environments. If an environment specifies a different main manifest in its
        `environment.conf` file, catalog requests for that environment will fail with an error.

        This setting requires `default_manifest` to be set to an absolute path.",
      :hook       => proc do |value|
        if value && !Pathname.new(Puppet[:default_manifest]).absolute?
          raise(Puppet::Settings::ValidationError,
                "The 'default_manifest' setting must be set to an absolute path when 'disable_per_environment_manifest' is true")
        end
      end,
    },
    :code => {
      :default    => "",
      :desc       => "Code to parse directly.  This is essentially only used
      by `puppet`, and should only be set if you're writing your own Puppet
      executable.",
    },
    :masterhttplog => {
      :default => "$logdir/masterhttp.log",
      :type => :file,
      :owner => "service",
      :group => "service",
      :mode => "0660",
      :create => true,
      :desc => "Where the puppet master web server saves its access log. This is
        only used when running a WEBrick puppet master. When puppet master is
        running under a Rack server like Passenger, that web server will have
        its own logging behavior."
    },
    :masterport => {
      :default    => 8140,
      :desc       => "The port for puppet master traffic. For puppet master,
      this is the port to listen on; for puppet agent, this is the port
      to make requests on. Both applications use this setting to get the port.",
    },
    :node_name => {
      :default    => "cert",
      :desc       => "How the puppet master determines the client's identity
      and sets the 'hostname', 'fqdn' and 'domain' facts for use in the manifest,
      in particular for determining which 'node' statement applies to the client.
      Possible values are 'cert' (use the subject's CN in the client's
      certificate) and 'facter' (use the hostname that the client
      reported in its facts)",
    },
    :bucketdir => {
      :default => "$vardir/bucket",
      :type => :directory,
      :mode => "0750",
      :owner => "service",
      :group => "service",
      :desc => "Where FileBucket files are stored."
    },
    :rest_authconfig => {
      :default    => "$confdir/auth.conf",
      :type       => :file,
      :desc       => "The configuration file that defines the rights to the different
      rest indirections.  This can be used as a fine-grained
      authorization system for `puppet master`.",
    },
    :ca => {
      :default    => true,
      :type       => :boolean,
      :desc       => "Whether the master should function as a certificate authority.",
    },
    :trusted_oid_mapping_file => {
      :default    => "$confdir/custom_trusted_oid_mapping.yaml",
      :type       => :file,
      :desc       => "File that provides mapping between custom SSL oids and user-friendly names"
    },
    :basemodulepath => {
<<<<<<< HEAD
      :default => lambda { default_basemodulepath },
=======
      :default => lambda do
        if Puppet::Util::Platform.windows?
          '$codedir/modules'
        else
          '$codedir/modules:/opt/puppetlabs/puppet/modules'
        end
      end,
>>>>>>> 35e67117
      :type => :path,
      :desc => "The search path for **global** modules. Should be specified as a
        list of directories separated by the system path separator character. (The
        POSIX path separator is ':', and the Windows path separator is ';'.)

        These are the modules that will be used by _all_ environments. Note that
        the `modules` directory of the active environment will have priority over
        any global directories. For more info, see
        <https://puppet.com/docs/puppet/latest/environments_about.html>",
    },
    :ssl_client_header => {
      :default    => "HTTP_X_CLIENT_DN",
      :desc       => "The header containing an authenticated client's SSL DN.
      This header must be set by the proxy to the authenticated client's SSL
      DN (e.g., `/CN=puppet.puppetlabs.com`).  Puppet will parse out the Common
      Name (CN) from the Distinguished Name (DN) and use the value of the CN
      field for authorization.

      Note that the name of the HTTP header gets munged by the web server
      common gateway interface: an `HTTP_` prefix is added, dashes are converted
      to underscores, and all letters are uppercased.  Thus, to use the
      `X-Client-DN` header, this setting should be `HTTP_X_CLIENT_DN`.",
    },
    :ssl_client_verify_header => {
      :default    => "HTTP_X_CLIENT_VERIFY",
      :desc       => "The header containing the status message of the client
      verification. This header must be set by the proxy to 'SUCCESS' if the
      client successfully authenticated, and anything else otherwise.

      Note that the name of the HTTP header gets munged by the web server
      common gateway interface: an `HTTP_` prefix is added, dashes are converted
      to underscores, and all letters are uppercased.  Thus, to use the
      `X-Client-Verify` header, this setting should be
      `HTTP_X_CLIENT_VERIFY`.",
    },
    # To make sure this directory is created before we try to use it on the server, we need
    # it to be in the server section (#1138).
    :yamldir => {
      :default => "$vardir/yaml",
      :type => :directory,
      :owner => "service",
      :group => "service",
      :mode => "0750",
      :desc => "The directory in which YAML data is stored, usually in a subdirectory."},
    :server_datadir => {
      :default => "$vardir/server_data",
      :type => :directory,
      :owner => "service",
      :group => "service",
      :mode => "0750",
      :desc => "The directory in which serialized data is stored, usually in a subdirectory."},
    :reports => {
      :default    => "store",
      :desc       => "The list of report handlers to use. When using multiple report handlers,
        their names should be comma-separated, with whitespace allowed. (For example,
        `reports = http, store`.)

        This setting is relevant to puppet master and puppet apply. The puppet
        master will call these report handlers with the reports it receives from
        agent nodes, and puppet apply will call them with its own report. (In
        all cases, the node applying the catalog must have `report = true`.)

        See the report reference for information on the built-in report
        handlers; custom report handlers can also be loaded from modules.
        (Report handlers are loaded from the lib directory, at
        `puppet/reports/NAME.rb`.)",
    },
    :reportdir => {
      :default => "$vardir/reports",
      :type => :directory,
      :mode => "0750",
      :owner => "service",
      :group => "service",
      :desc => "The directory in which to store reports. Each node gets
        a separate subdirectory in this directory. This setting is only
        used when the `store` report processor is enabled (see the
        `reports` setting)."},
    :reporturl => {
      :default    => "http://localhost:3000/reports/upload",
      :desc       => "The URL that reports should be forwarded to. This setting
        is only used when the `http` report processor is enabled (see the
        `reports` setting).",
    },
    :fileserverconfig => {
      :default    => "$confdir/fileserver.conf",
      :type       => :file,
      :desc       => "Where the fileserver configuration is stored.",
    },
    :strict_hostname_checking => {
      :default    => false,
      :desc       => "Whether to only search for the complete
            hostname as it is in the certificate when searching for node information
            in the catalogs.",
    }
  )

  define_settings(:device,
    :devicedir =>  {
        :default  => "$vardir/devices",
        :type     => :directory,
        :mode     => "0750",
        :owner    => "service",
        :group    => "service",
        :desc     => "The root directory of devices' $vardir.",
    },
    :deviceconfig => {
        :default  => "$confdir/device.conf",
        :desc     => "Path to the device config file for puppet device.",
    }
  )

  define_settings(:agent,
    :node_name_value => {
      :default => "$certname",
      :desc => "The explicit value used for the node name for all requests the agent
        makes to the master. WARNING: This setting is mutually exclusive with
        node_name_fact.  Changing this setting also requires changes to the default
        auth.conf configuration on the Puppet Master.  Please see
        http://links.puppet.com/node_name_value for more information."
    },
    :node_name_fact => {
      :default => "",
      :desc => "The fact name used to determine the node name used for all requests the agent
        makes to the master. WARNING: This setting is mutually exclusive with
        node_name_value.  Changing this setting also requires changes to the default
        auth.conf configuration on the Puppet Master.  Please see
        http://links.puppet.com/node_name_fact for more information.",
      :hook => proc do |value|
        if !value.empty? and Puppet[:node_name_value] != Puppet[:certname]
          raise "Cannot specify both the node_name_value and node_name_fact settings"
        end
      end
    },
    :statefile => {
      :default => "$statedir/state.yaml",
      :type => :file,
      :mode => "0660",
      :desc => "Where puppet agent and puppet master store state associated
        with the running configuration.  In the case of puppet master,
        this file reflects the state discovered through interacting
        with clients."
      },
    :transactionstorefile => {
      :default => "$statedir/transactionstore.yaml",
      :type => :file,
      :mode => "0660",
      :desc => "Transactional storage file for persisting data between
        transactions for the purposes of infering information (such as
        corrective_change) on new data received."
    },
    :clientyamldir => {
      :default => "$vardir/client_yaml",
      :type => :directory,
      :mode => "0750",
      :desc => "The directory in which client-side YAML data is stored."
    },
    :client_datadir => {
      :default => "$vardir/client_data",
      :type => :directory,
      :mode => "0750",
      :desc => "The directory in which serialized data is stored on the client."
    },
    :classfile => {
      :default => "$statedir/classes.txt",
      :type => :file,
      :owner => "root",
      :mode => "0640",
      :desc => "The file in which puppet agent stores a list of the classes
        associated with the retrieved configuration.  Can be loaded in
        the separate `puppet` executable using the `--loadclasses`
        option."},
    :resourcefile => {
      :default => "$statedir/resources.txt",
      :type => :file,
      :owner => "root",
      :mode => "0640",
      :desc => "The file in which puppet agent stores a list of the resources
        associated with the retrieved configuration."  },
    :puppetdlog => {
      :default => "$logdir/puppetd.log",
      :type => :file,
      :owner => "root",
      :mode => "0640",
      :desc => "The fallback log file. This is only used when the `--logdest` option
        is not specified AND Puppet is running on an operating system where both
        the POSIX syslog service and the Windows Event Log are unavailable. (Currently,
        no supported operating systems match that description.)

        Despite the name, both puppet agent and puppet master will use this file
        as the fallback logging destination.

        For control over logging destinations, see the `--logdest` command line
        option in the manual pages for puppet master, puppet agent, and puppet
        apply. You can see man pages by running `puppet <SUBCOMMAND> --help`,
        or read them online at https://puppet.com/docs/puppet/latest/man/."
    },
    :server => {
      :default => "puppet",
      :desc => "The puppet master server to which the puppet agent should connect.",
      :call_hook => :on_initialize_and_write,
      :hook => proc { |value|
        if Puppet.settings.set_by_config?(:server) && Puppet.settings.set_by_config?(:server_list)
          #TRANSLATOR 'server' and 'server_list' are setting names and should not be translated
          message = _('Attempted to set both server and server_list.')
          message += ' ' + _('Server setting will not be used.')
          Puppet.deprecation_warning(message, :SERVER_DUPLICATION)
        end
      }
    },
    :server_list => {
      :default => [],
      :type => :server_list,
      :desc => "The list of puppet master servers to which the puppet agent should connect,
        in the order that they will be tried.",
      :call_hook => :on_initialize_and_write,
      :hook => proc { |value|
        if Puppet.settings.set_by_config?(:server) && Puppet.settings.set_by_config?(:server_list)
          #TRANSLATOR 'server' and 'server_list' are setting names and should not be translated
          message = _('Attempted to set both server and server_list.')
          message += ' ' + _('Server setting will not be used.')
          Puppet.deprecation_warning(message, :SERVER_DUPLICATION)
        end
      }
    },
    :use_srv_records => {
      :default    => false,
      :type       => :boolean,
      :desc       => "Whether the server will search for SRV records in DNS for the current domain.",
    },
    :srv_domain => {
      :default    => lambda { Puppet::Settings.domain_fact },
      :desc       => "The domain which will be queried to find the SRV records of servers to use.",
    },
    :ignoreschedules => {
      :default    => false,
      :type       => :boolean,
      :desc       => "Boolean; whether puppet agent should ignore schedules.  This is useful
      for initial puppet agent runs.",
    },
    :default_schedules => {
      :default    => true,
      :type       => :boolean,
      :desc       => "Boolean; whether to generate the default schedule resources. Setting this to
      false is useful for keeping external report processors clean of skipped schedule resources.",
    },
    :noop => {
      :default    => false,
      :type       => :boolean,
      :desc       => "Whether to apply catalogs in noop mode, which allows Puppet to
        partially simulate a normal run. This setting affects puppet agent and
        puppet apply.

        When running in noop mode, Puppet will check whether each resource is in sync,
        like it does when running normally. However, if a resource attribute is not in
        the desired state (as declared in the catalog), Puppet will take no
        action, and will instead report the changes it _would_ have made. These
        simulated changes will appear in the report sent to the puppet master, or
        be shown on the console if running puppet agent or puppet apply in the
        foreground. The simulated changes will not send refresh events to any
        subscribing or notified resources, although Puppet will log that a refresh
        event _would_ have been sent.

        **Important note:**
        [The `noop` metaparameter](https://puppet.com/docs/puppet/latest/metaparameter.html#noop)
        allows you to apply individual resources in noop mode, and will override
        the global value of the `noop` setting. This means a resource with
        `noop => false` _will_ be changed if necessary, even when running puppet
        agent with `noop = true` or `--noop`. (Conversely, a resource with
        `noop => true` will only be simulated, even when noop mode is globally disabled.)",
    },
    :runinterval => {
      :default  => "30m",
      :type     => :duration,
      :desc     => "How often puppet agent applies the catalog.
          Note that a runinterval of 0 means \"run continuously\" rather than
          \"never run.\" If you want puppet agent to never run, you should start
          it with the `--no-client` option. #{AS_DURATION}",
    },
    :runtimeout => {
      :default  => 0,
      :type     => :duration,
      :desc     => "The maximum amount of time an agent run is allowed to take.
          A Puppet agent run that exceeds this timeout will be aborted.
          Defaults to 0, which is unlimited. #{AS_DURATION}",
    },
    :ca_server => {
      :default    => "$server",
      :desc       => "The server to use for certificate
      authority requests.  It's a separate server because it cannot
      and does not need to horizontally scale.",
    },
    :ca_port => {
      :default    => "$masterport",
      :desc       => "The port to use for the certificate authority.",
    },
    :preferred_serialization_format => {
      :default    => "json",
      :desc       => "The preferred means of serializing
      ruby instances for passing over the wire.  This won't guarantee that all
      instances will be serialized using this method, since not all classes
      can be guaranteed to support this format, but it will be used for all
      classes that support it.",
    },
    :agent_catalog_run_lockfile => {
      :default    => "$statedir/agent_catalog_run.lock",
      :type       => :string, # (#2888) Ensure this file is not added to the settings catalog.
      :desc       => "A lock file to indicate that a puppet agent catalog run is currently in progress.
        The file contains the pid of the process that holds the lock on the catalog run.",
    },
    :agent_disabled_lockfile => {
        :default    => "$statedir/agent_disabled.lock",
        :type       => :file,
        :desc       => "A lock file to indicate that puppet agent runs have been administratively
          disabled.  File contains a JSON object with state information.",
    },
    :usecacheonfailure => {
      :default    => true,
      :type       => :boolean,
      :desc       => "Whether to use the cached configuration when the remote
        configuration will not compile.  This option is useful for testing
        new configurations, where you want to fix the broken configuration
        rather than reverting to a known-good one.",
    },
    :use_cached_catalog => {
      :default    => false,
      :type       => :boolean,
      :desc       => "Whether to only use the cached catalog rather than compiling a new catalog
        on every run.  Puppet can be run with this enabled by default and then selectively
        disabled when a recompile is desired.",
    },
    :ignoremissingtypes => {
      :default    => false,
      :type       => :boolean,
      :desc       => "Skip searching for classes and definitions that were missing during a
        prior compilation. The list of missing objects is maintained per-environment and
        persists until the environment is cleared or the master is restarted.",
    },
    :ignorecache => {
      :default    => false,
      :type       => :boolean,
      :desc       => "This setting has no effect and will be removed in a future Puppet version.",
      :deprecated => :completely,
    },
    :splaylimit => {
      :default    => "$runinterval",
      :type       => :duration,
      :desc       => "The maximum time to delay before an agent's first run when
        `splay` is enabled. Defaults to the agent's `$runinterval`. The
        `splay` interval is random and recalculated each time the agent is started or
        restarted. #{AS_DURATION}",
    },
    :splay => {
      :default    => false,
      :type       => :boolean,
      :desc       => "Whether to sleep for a random amount of time, ranging from
        immediately up to its `$splaylimit`, before performing its first agent run
        after a service restart. After this period, the agent runs periodically
        on its `$runinterval`.

        For example, assume a default 30-minute `$runinterval`, `splay` set to its
        default of `false`, and an agent starting at :00 past the hour. The agent
        would check in every 30 minutes at :01 and :31 past the hour.

        With `splay` enabled, it waits any amount of time up to its `$splaylimit`
        before its first run. For example, it might randomly wait 8 minutes,
        then start its first run at :08 past the hour. With the `$runinterval`
        at its default 30 minutes, its next run will be at :38 past the hour.

        If you restart an agent's puppet service with `splay` enabled, it
        recalculates its splay period and delays its first agent run after
        restarting for this new period. If you simultaneously restart a group of
        puppet agents with `splay` enabled, their checkins to your puppet masters
        can be distributed more evenly.",
    },
    :clientbucketdir => {
      :default  => "$vardir/clientbucket",
      :type     => :directory,
      :mode     => "0750",
      :desc     => "Where FileBucket files are stored locally."
    },
    :report_server => {
      :default  => "$server",
      :desc     => "The server to send transaction reports to.",
    },
    :report_port => {
      :default  => "$masterport",
      :desc     => "The port to communicate with the report_server.",
    },
    :report => {
      :default  => true,
      :type     => :boolean,
      :desc     => "Whether to send reports after every transaction.",
    },
    :lastrunfile =>  {
      :default  => "$statedir/last_run_summary.yaml",
      :type     => :file,
      :mode     => "0644",
      :desc     => "Where puppet agent stores the last run report summary in yaml format."
    },
    :lastrunreport =>  {
      :default  => "$statedir/last_run_report.yaml",
      :type     => :file,
      :mode     => "0640",
      :desc     => "Where puppet agent stores the last run report in yaml format."
    },
    :graph => {
      :default  => false,
      :type     => :boolean,
      :desc     => "Whether to create .dot graph files, which let you visualize the
        dependency and containment relationships in Puppet's catalog. You
        can load and view these files with tools like
        [OmniGraffle](http://www.omnigroup.com/applications/omnigraffle/) (OS X)
        or [graphviz](http://www.graphviz.org/) (multi-platform).

        Graph files are created when _applying_ a catalog, so this setting
        should be used on nodes running `puppet agent` or `puppet apply`.

        The `graphdir` setting determines where Puppet will save graphs. Note
        that we don't save graphs for historical runs; Puppet will replace the
        previous .dot files with new ones every time it applies a catalog.

        See your graphing software's documentation for details on opening .dot
        files. If you're using GraphViz's `dot` command, you can do a quick PNG
        render with `dot -Tpng <DOT FILE> -o <OUTPUT FILE>`.",
    },
    :graphdir => {
      :default    => "$statedir/graphs",
      :type       => :directory,
      :desc       => "Where to save .dot-format graphs (when the `graph` setting is enabled).",
    },
    :waitforcert => {
      :default  => "2m",
      :type     => :duration,
      :desc     => "How frequently puppet agent should ask for a signed certificate.

      When starting for the first time, puppet agent will submit a certificate
      signing request (CSR) to the server named in the `ca_server` setting
      (usually the puppet master); this may be autosigned, or may need to be
      approved by a human, depending on the CA server's configuration.

      Puppet agent cannot apply configurations until its approved certificate is
      available. Since the certificate may or may not be available immediately,
      puppet agent will repeatedly try to fetch it at this interval. You can
      turn off waiting for certificates by specifying a time of 0, in which case
      puppet agent will exit if it cannot get a cert.
      #{AS_DURATION}",
    },
    :ordering => {
      :type => :enum,
      :values => ["manifest", "title-hash", "random"],
      :default => "manifest",
      :desc => "How unrelated resources should be ordered when applying a catalog.
      Allowed values are `title-hash`, `manifest`, and `random`. This
      setting affects puppet agent and puppet apply, but not puppet master.

      * `manifest` (the default) will use the order in which the resources were
        declared in their manifest files.
      * `title-hash` (the default in 3.x) will order resources randomly, but
        will use the same order across runs and across nodes. It is only of
        value if you're migrating from 3.x and have errors running with
        `manifest`.
      * `random` will order resources randomly and change their order with each
        run. This can work like a fuzzer for shaking out undeclared dependencies.

      Regardless of this setting's value, Puppet will always obey explicit
      dependencies set with the before/require/notify/subscribe metaparameters
      and the `->`/`~>` chaining arrows; this setting only affects the relative
      ordering of _unrelated_ resources."
    }
  )

  # Plugin information.

  define_settings(
    :main,
    :plugindest => {
      :type       => :directory,
      :default    => "$libdir",
      :desc       => "Where Puppet should store plugins that it pulls down from the central
      server.",
    },
    :pluginsource => {
      :default    => "puppet:///plugins",
      :desc       => "From where to retrieve plugins.  The standard Puppet `file` type
      is used for retrieval, so anything that is a valid file source can
      be used here.",
    },
    :pluginfactdest => {
      :type     => :directory,
      :default  => "$vardir/facts.d",
      :desc     => "Where Puppet should store external facts that are being handled by pluginsync",
    },
    :pluginfactsource => {
      :default  => "puppet:///pluginfacts",
      :desc     => "Where to retrieve external facts for pluginsync",
    },
    :localedest => {
      :type       => :directory,
      :default    => "$vardir/locales",
      :desc       => "Where Puppet should store translation files that it pulls down from the central
      server.",
    },
    :localesource => {
      :default    => "puppet:///locales",
      :desc       => "From where to retrieve translation files.  The standard Puppet `file` type
      is used for retrieval, so anything that is a valid file source can
      be used here.",
    },

    :pluginsync => {
      :default    => true,
      :type       => :boolean,
      :desc       => "Whether plugins should be synced with the central server. This setting is
        deprecated.",
      :hook => proc { |value|
        #TRANSLATORS 'pluginsync' is a setting and should not be translated
        Puppet.deprecation_warning(_("Setting 'pluginsync' is deprecated."))
      }
    },
    :pluginsignore => {
        :default  => ".svn CVS .git .hg",
        :desc     => "What files to ignore when pulling down plugins.",
    }
  )

  # Central fact information.

    define_settings(
    :main,
    :factpath => {
      :type     => :path,
      :default  => "$vardir/lib/facter#{File::PATH_SEPARATOR}$vardir/facts",
      :desc     => "Where Puppet should look for facts.  Multiple directories should
        be separated by the system path separator character. (The POSIX path
        separator is ':', and the Windows path separator is ';'.)",

      :call_hook => :on_initialize_and_write, # Call our hook with the default value, so we always get the value added to facter.
      :hook => proc do |value|
        paths = value.split(File::PATH_SEPARATOR)
        Facter.search(*paths)
      end
    }
  )

  define_settings(
    :transaction,
    :tags => {
      :default    => "",
      :desc       => "Tags to use to find resources.  If this is set, then
        only resources tagged with the specified tags will be applied.
        Values must be comma-separated.",
    },
    :skip_tags => {
      :default    => "",
      :desc       => "Tags to use to filter resources.  If this is set, then
        only resources not tagged with the specified tags will be applied.
        Values must be comma-separated.",
    },
    :evaltrace => {
      :default    => false,
      :type       => :boolean,
      :desc       => "Whether each resource should log when it is
        being evaluated.  This allows you to interactively see exactly
        what is being done.",
    },
    :summarize => {
        :default  => false,
        :type     => :boolean,
        :desc     => "Whether to print a transaction summary.",
    }
  )

    define_settings(
    :main,
    :external_nodes => {
        :default  => "none",
        :desc     => "The external node classifier (ENC) script to use for node data.
          Puppet combines this data with the main manifest to produce node catalogs.

          To enable this setting, set the `node_terminus` setting to `exec`.

          This setting's value must be the path to an executable command that
          can produce node information. The command must:

          * Take the name of a node as a command-line argument.
          * Return a YAML hash with up to three keys:
            * `classes` --- A list of classes, as an array or hash.
            * `environment` --- A string.
            * `parameters` --- A list of top-scope variables to set, as a hash.
          * For unknown nodes, exit with a non-zero exit code.

          Generally, an ENC script makes requests to an external data source.

          For more info, see [the ENC documentation](https://puppet.com/docs/puppet/latest/nodes_external.html).",
    }
    )

        define_settings(
        :ldap,
    :ldapssl => {
      :default  => false,
      :type   => :boolean,
      :desc   => "Whether SSL should be used when searching for nodes.
        Defaults to false because SSL usually requires certificates
        to be set up on the client side.",
    },
    :ldaptls => {
      :default  => false,
      :type     => :boolean,
      :desc     => "Whether TLS should be used when searching for nodes.
        Defaults to false because TLS usually requires certificates
        to be set up on the client side.",
    },
    :ldapserver => {
      :default  => "ldap",
      :desc     => "The LDAP server.  Only used if `node_terminus` is set to `ldap`.",
    },
    :ldapport => {
      :default  => 389,
      :desc     => "The LDAP port.  Only used if `node_terminus` is set to `ldap`.",
    },

    :ldapstring => {
      :default  => "(&(objectclass=puppetClient)(cn=%s))",
      :desc     => "The search string used to find an LDAP node.",
    },
    :ldapclassattrs => {
      :default  => "puppetclass",
      :desc     => "The LDAP attributes to use to define Puppet classes.  Values
        should be comma-separated.",
    },
    :ldapstackedattrs => {
      :default  => "puppetvar",
      :desc     => "The LDAP attributes that should be stacked to arrays by adding
        the values in all hierarchy elements of the tree.  Values
        should be comma-separated.",
    },
    :ldapattrs => {
      :default  => "all",
      :desc     => "The LDAP attributes to include when querying LDAP for nodes.  All
        returned attributes are set as variables in the top-level scope.
        Multiple values should be comma-separated.  The value 'all' returns
        all attributes.",
    },
    :ldapparentattr => {
      :default  => "parentnode",
      :desc     => "The attribute to use to define the parent node.",
    },
    :ldapuser => {
      :default  => "",
      :desc     => "The user to use to connect to LDAP.  Must be specified as a
        full DN.",
    },
    :ldappassword => {
      :default  => "",
      :desc     => "The password to use to connect to LDAP.",
    },
    :ldapbase => {
        :default  => "",
        :desc     => "The search base for LDAP searches.  It's impossible to provide
          a meaningful default here, although the LDAP libraries might
          have one already set.  Generally, it should be the 'ou=Hosts'
          branch under your main directory.",
    }
  )

  define_settings(:master,
    :storeconfigs => {
      :default  => false,
      :type     => :boolean,
      :desc     => "Whether to store each client's configuration, including catalogs, facts,
        and related data. This also enables the import and export of resources in
        the Puppet language - a mechanism for exchange resources between nodes.

        By default this uses the 'puppetdb' backend.

        You can adjust the backend using the storeconfigs_backend setting.",
      # Call our hook with the default value, so we always get the libdir set.
      :call_hook => :on_initialize_and_write,
      :hook => proc do |value|
        require 'puppet/node'
        require 'puppet/node/facts'
        if value
          Puppet::Resource::Catalog.indirection.cache_class = :store_configs
          Puppet.settings.override_default(:catalog_cache_terminus, :store_configs)
          Puppet::Node::Facts.indirection.cache_class = :store_configs
          Puppet::Resource.indirection.terminus_class = :store_configs
        end
      end
    },
    :storeconfigs_backend => {
      :type => :terminus,
      :default => "puppetdb",
      :desc => "Configure the backend terminus used for StoreConfigs.
        By default, this uses the PuppetDB store, which must be installed
        and configured before turning on StoreConfigs."
    }
  )

  define_settings(:parser,
   :max_errors => {
     :default => 10,
     :desc => <<-'EOT'
       Sets the max number of logged/displayed parser validation errors in case
       multiple errors have been detected. A value of 0 is the same as a value of 1; a
       minimum of one error is always raised.  The count is per manifest.
     EOT
   },
   :max_warnings => {
     :default => 10,
     :desc => <<-'EOT'
       Sets the max number of logged/displayed parser validation warnings in
       case multiple warnings have been detected. A value of 0 blocks logging of
       warnings.  The count is per manifest.
     EOT
     },
  :max_deprecations => {
    :default => 10,
    :desc => <<-'EOT'
      Sets the max number of logged/displayed parser validation deprecation
      warnings in case multiple deprecation warnings have been detected. A value of 0
      blocks the logging of deprecation warnings.  The count is per manifest.
    EOT
    },
  :strict_variables => {
    :default => false,
    :type => :boolean,
    :desc => <<-'EOT'
      Causes an evaluation error when referencing unknown variables. (This does not affect
      referencing variables that are explicitly set to undef).
    EOT
    },
  :tasks => {
    :default => false,
    :type => :boolean,
    :desc => <<-'EOT'
      Turns on experimental support for tasks and plans in the puppet language. This is for internal API use only.
      Do not change this setting.
    EOT
    }
  )
  define_settings(:puppetdoc,
    :document_all => {
        :default  => false,
        :type     => :boolean,
        :desc     => "Whether to document all resources when using `puppet doc` to
          generate manifest documentation.",
    }
  )

  define_settings(
    :main,
    :rich_data => {
      :default  => false,
      :type     => :boolean,
      :hook    => proc do |value|
        envs = Puppet.lookup(:environments) { nil }
        envs.clear_all unless envs.nil?
      end,
      :desc     => <<-'EOT'
        Enables having extended data in the catalog by storing them as a hash with the special key
        `__ptype`. When enabled, resource containing values of the data types `Binary`, `Regexp`,
        `SemVer`, `SemVerRange`, `Timespan` and `Timestamp`, as well as instances of types derived
        from `Object` retain their data type.
      EOT
    }
  )

end<|MERGE_RESOLUTION|>--- conflicted
+++ resolved
@@ -1301,17 +1301,7 @@
       :desc       => "File that provides mapping between custom SSL oids and user-friendly names"
     },
     :basemodulepath => {
-<<<<<<< HEAD
       :default => lambda { default_basemodulepath },
-=======
-      :default => lambda do
-        if Puppet::Util::Platform.windows?
-          '$codedir/modules'
-        else
-          '$codedir/modules:/opt/puppetlabs/puppet/modules'
-        end
-      end,
->>>>>>> 35e67117
       :type => :path,
       :desc => "The search path for **global** modules. Should be specified as a
         list of directories separated by the system path separator character. (The
