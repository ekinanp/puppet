--- conflicted
+++ resolved
@@ -52,32 +52,28 @@
     end
 
     it "emits a deprecation warning when loading all 3.x functions" do
-      Puppet::Parser::Functions.autoloader.delegatee.stubs(:loadall)
+      allow(Puppet::Parser::Functions.autoloader.delegatee).to receive(:loadall)
       Puppet::Parser::Functions.autoloader.loadall
 
       expect(@logs.map(&:to_s)).to include(/The method 'Puppet::Parser::Functions.autoloader#loadall' is deprecated in favor of using 'Scope#call_function/)
     end
 
     it "emits a deprecation warning when loading a single 3.x function" do
-      Puppet::Parser::Functions.autoloader.delegatee.stubs(:load)
+      allow(Puppet::Parser::Functions.autoloader.delegatee).to receive(:load)
       Puppet::Parser::Functions.autoloader.load('beatles')
 
       expect(@logs.map(&:to_s)).to include(/The method 'Puppet::Parser::Functions.autoloader#load\("beatles"\)' is deprecated in favor of using 'Scope#call_function'/)
     end
 
     it "emits a deprecation warning when checking if a 3x function is loaded" do
-      Puppet::Parser::Functions.autoloader.delegatee.stubs(:loaded?).returns(false)
+      allow(Puppet::Parser::Functions.autoloader.delegatee).to receive(:loaded?).and_return(false)
       Puppet::Parser::Functions.autoloader.loaded?('beatles')
 
       expect(@logs.map(&:to_s)).to include(/The method 'Puppet::Parser::Functions.autoloader#loaded\?\(\"beatles\"\)' is deprecated in favor of using 'Scope#call_function'/)
     end
 
     it "should return false if the function doesn't exist" do
-<<<<<<< HEAD
-      Puppet::Parser::Functions.autoloader.delegatee.stubs(:load)
-=======
-      allow(Puppet::Parser::Functions.autoloader).to receive(:load)
->>>>>>> c4b0f889
+      allow(Puppet::Parser::Functions.autoloader.delegatee).to receive(:load)
 
       expect(Puppet::Parser::Functions.function("name")).to be_falsey
     end
@@ -89,11 +85,7 @@
     end
 
     it "should try to autoload the function if it doesn't exist yet" do
-<<<<<<< HEAD
-      Puppet::Parser::Functions.autoloader.delegatee.expects(:load)
-=======
-      expect(Puppet::Parser::Functions.autoloader).to receive(:load)
->>>>>>> c4b0f889
+      expect(Puppet::Parser::Functions.autoloader.delegatee).to receive(:load)
 
       Puppet::Parser::Functions.function("name")
     end
