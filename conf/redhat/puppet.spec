--- conflicted
+++ resolved
@@ -5,15 +5,9 @@
 %global confdir conf/redhat
 
 Name:           puppet
-<<<<<<< HEAD
 Version:        3.0.0
 Release:        0.1rc3%{?dist}
 #Release:        1%{?dist}
-=======
-Version:        2.7.17
-#Release:        0.1rc1.2%{?dist}
-Release:        1%{?dist}
->>>>>>> 34b9c0b6
 Summary:        A network tool for managing many disparate systems
 License:        ASL 2.0
 URL:            http://puppetlabs.com
@@ -26,11 +20,7 @@
 
 BuildRoot:      %{_tmppath}/%{name}-%{version}-%{release}-root-%(%{__id_u} -n)
 
-<<<<<<< HEAD
 BuildRequires:  facter >= 2.0
-=======
-BuildRequires:  facter >= 1.5, facter < 1:2.0
->>>>>>> 34b9c0b6
 BuildRequires:  ruby >= 1.8.5
 
 BuildArch:      noarch
@@ -46,11 +36,7 @@
 %endif
 %endif
 
-<<<<<<< HEAD
 Requires:       facter >= 2.0.0
-=======
-Requires:       facter >= 1.5, facter < 1:2.0
->>>>>>> 34b9c0b6
 Requires:       ruby >= 1.8.5
 Requires:       hiera >= 1.0.0
 Requires:       hiera-puppet >= 1.0.0
