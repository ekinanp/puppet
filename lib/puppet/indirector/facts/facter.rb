require 'puppet/node/facts'
require 'puppet/indirector/code'

class Puppet::Node::Facts::Facter < Puppet::Indirector::Code
    desc "Retrieve facts from Facter.  This provides a somewhat abstract interface
        between Puppet and Facter.  It's only `somewhat` abstract because it always
        returns the local host's facts, regardless of what you attempt to find."


    def self.load_fact_plugins
        # LAK:NOTE See http://snurl.com/21zf8  [groups_google_com] 
        x = Puppet[:factpath].split(":").each do |dir|
            load_facts_in_dir(dir)
        end
    end

<<<<<<< HEAD
    def self.load_facts_in_dir(dir)
        return unless FileTest.directory?(dir)

        Dir.chdir(dir) do
            Dir.glob("*.rb").each do |file|
                fqfile = ::File.join(dir, file)
                begin
                    Puppet.info "Loading facts in %s" % [::File.basename(file.sub(".rb",''))]
                    Timeout::timeout(self.timeout) do
                        load file
                    end
                rescue => detail
                    Puppet.warning "Could not load fact file %s: %s" % [fqfile, detail]
                end
            end
=======
    def self.loadfacts
        # Add any per-module fact directories to the factpath
        module_fact_dirs = Puppet[:modulepath].split(":").collect do |d|
            Dir.glob("%s/*/plugins/facter" % d)
        end.flatten
        dirs = module_fact_dirs + Puppet[:factpath].split(":")
        x = dirs.each do |dir|
            loaddir(dir, "fact")
>>>>>>> 2561c8e2
        end
    end

    def self.timeout
        timeout = Puppet[:configtimeout]
        case timeout
        when String:
            if timeout =~ /^\d+$/
                timeout = Integer(timeout)
            else
                raise ArgumentError, "Configuration timeout must be an integer"
            end
        when Integer: # nothing
        else
            raise ArgumentError, "Configuration timeout must be an integer"
        end

        return timeout
    end

    def initialize(*args)
        super
        self.class.load_fact_plugins
    end

    def destroy(facts)
        raise Puppet::DevError, "You cannot destroy facts in the code store; it is only used for getting facts from Facter"
    end

    # Look a host's facts up in Facter.
    def find(request)
        result = Puppet::Node::Facts.new(request.key, Facter.to_hash)

        result.add_local_facts
        result.stringify
        result.downcase_if_necessary

        result
    end

    def save(facts)
        raise Puppet::DevError, "You cannot save facts to the code store; it is only used for getting facts from Facter"
    end
end<|MERGE_RESOLUTION|>--- conflicted
+++ resolved
@@ -8,13 +8,16 @@
 
 
     def self.load_fact_plugins
-        # LAK:NOTE See http://snurl.com/21zf8  [groups_google_com] 
-        x = Puppet[:factpath].split(":").each do |dir|
+        # Add any per-module fact directories to the factpath
+        module_fact_dirs = Puppet[:modulepath].split(":").collect do |d|
+            Dir.glob("%s/*/plugins/facter" % d)
+        end.flatten
+        dirs = module_fact_dirs + Puppet[:factpath].split(":")
+        x = dirs.each do |dir|
             load_facts_in_dir(dir)
         end
     end
 
-<<<<<<< HEAD
     def self.load_facts_in_dir(dir)
         return unless FileTest.directory?(dir)
 
@@ -30,16 +33,6 @@
                     Puppet.warning "Could not load fact file %s: %s" % [fqfile, detail]
                 end
             end
-=======
-    def self.loadfacts
-        # Add any per-module fact directories to the factpath
-        module_fact_dirs = Puppet[:modulepath].split(":").collect do |d|
-            Dir.glob("%s/*/plugins/facter" % d)
-        end.flatten
-        dirs = module_fact_dirs + Puppet[:factpath].split(":")
-        x = dirs.each do |dir|
-            loaddir(dir, "fact")
->>>>>>> 2561c8e2
         end
     end
 
