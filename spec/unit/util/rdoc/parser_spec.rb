--- conflicted
+++ resolved
@@ -8,11 +8,8 @@
 require 'rdoc/rdoc'
 
 describe RDoc::Parser, :'fails_on_ruby_1.9.2' => true do
-<<<<<<< HEAD
-=======
   include PuppetSpec::Files
 
->>>>>>> c833fde3
   before :each do
     File.stubs(:stat).with("init.pp")
     @top_level = stub_everything 'toplevel', :file_relative_name => "init.pp"
