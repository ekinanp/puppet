--- conflicted
+++ resolved
@@ -1,33 +1,20 @@
 require 'spec_helper'
 
-<<<<<<< HEAD
 describe 'Puppet::Type::Service::Provider::Gentoo', unless: Puppet::Util::Platform.jruby? do
   let(:provider_class) { Puppet::Type.type(:service).provider(:gentoo) }
 
   if Puppet::Util::Platform.windows?
-=======
-describe Puppet::Type.type(:service).provider(:gentoo) do
-  if Puppet.features.microsoft_windows?
->>>>>>> c4b0f889
     # Get a pid for $CHILD_STATUS to latch on to
     command = "cmd.exe /c \"exit 0\""
     Puppet::Util::Execution.execute(command, {:failonfail => false})
   end
 
   before :each do
-<<<<<<< HEAD
-    Puppet::Type.type(:service).stubs(:defaultprovider).returns provider_class
-    FileTest.stubs(:file?).with('/sbin/rc-update').returns true
-    FileTest.stubs(:executable?).with('/sbin/rc-update').returns true
-    Facter.stubs(:value).with(:operatingsystem).returns 'Gentoo'
-    Facter.stubs(:value).with(:osfamily).returns 'Gentoo'
-=======
-    allow(Puppet::Type.type(:service)).to receive(:defaultprovider).and_return(described_class)
+    allow(Puppet::Type.type(:service)).to receive(:defaultprovider).and_return(provider_class)
     allow(FileTest).to receive(:file?).with('/sbin/rc-update').and_return(true)
     allow(FileTest).to receive(:executable?).with('/sbin/rc-update').and_return(true)
     allow(Facter).to receive(:value).with(:operatingsystem).and_return('Gentoo')
     allow(Facter).to receive(:value).with(:osfamily).and_return('Gentoo')
->>>>>>> c4b0f889
 
     # The initprovider (parent of the gentoo provider) does a stat call
     # before it even tries to execute an initscript. We use sshd in all the
@@ -75,13 +62,8 @@
         expect(FileTest).not_to receive(:executable?).with("/etc/init.d/#{script}")
       end
 
-<<<<<<< HEAD
-      Puppet::FileSystem.stubs(:symlink?).returns false # stub('file', :symlink? => false)
+      allow(Puppet::FileSystem).to receive(:symlink?).and_return(false)
       expect(provider_class.instances.map(&:name)).to eq([
-=======
-      allow(Puppet::FileSystem).to receive(:symlink?).and_return(false)
-      expect(described_class.instances.map(&:name)).to eq([
->>>>>>> c4b0f889
         'alsasound',
         'bootmisc',
         'hwclock',
@@ -96,73 +78,42 @@
 
   describe "#start" do
     it "should use the supplied start command if specified" do
-<<<<<<< HEAD
       provider = provider_class.new(Puppet::Type.type(:service).new(:name => 'sshd', :start => '/bin/foo'))
-      provider.expects(:execute).with(['/bin/foo'], :failonfail => true, :override_locale => false, :squelch => false, :combine => true)
-=======
-      provider = described_class.new(Puppet::Type.type(:service).new(:name => 'sshd', :start => '/bin/foo'))
       expect(provider).to receive(:execute).with(['/bin/foo'], :failonfail => true, :override_locale => false, :squelch => false, :combine => true)
->>>>>>> c4b0f889
       provider.start
     end
 
     it "should start the service with <initscript> start otherwise" do
-<<<<<<< HEAD
-      provider = provider_class.new(Puppet::Type.type(:service).new(:name => 'sshd'))
-      provider.expects(:execute).with(['/etc/init.d/sshd',:start], :failonfail => true, :override_locale => false, :squelch => false, :combine => true)
-      provider.expects(:search).with('sshd').returns('/etc/init.d/sshd')
-=======
-      provider = described_class.new(Puppet::Type.type(:service).new(:name => 'sshd'))
+      provider = provider_class.new(Puppet::Type.type(:service).new(:name => 'sshd'))
       expect(provider).to receive(:execute).with(['/etc/init.d/sshd',:start], :failonfail => true, :override_locale => false, :squelch => false, :combine => true)
       expect(provider).to receive(:search).with('sshd').and_return('/etc/init.d/sshd')
->>>>>>> c4b0f889
       provider.start
     end
   end
 
   describe "#stop" do
     it "should use the supplied stop command if specified" do
-<<<<<<< HEAD
       provider = provider_class.new(Puppet::Type.type(:service).new(:name => 'sshd', :stop => '/bin/foo'))
-      provider.expects(:execute).with(['/bin/foo'], :failonfail => true, :override_locale => false, :squelch => false, :combine => true)
-=======
-      provider = described_class.new(Puppet::Type.type(:service).new(:name => 'sshd', :stop => '/bin/foo'))
       expect(provider).to receive(:execute).with(['/bin/foo'], :failonfail => true, :override_locale => false, :squelch => false, :combine => true)
->>>>>>> c4b0f889
       provider.stop
     end
 
     it "should stop the service with <initscript> stop otherwise" do
-<<<<<<< HEAD
-      provider = provider_class.new(Puppet::Type.type(:service).new(:name => 'sshd'))
-      provider.expects(:execute).with(['/etc/init.d/sshd',:stop], :failonfail => true, :override_locale => false, :squelch => false, :combine => true)
-      provider.expects(:search).with('sshd').returns('/etc/init.d/sshd')
-=======
-      provider = described_class.new(Puppet::Type.type(:service).new(:name => 'sshd'))
+      provider = provider_class.new(Puppet::Type.type(:service).new(:name => 'sshd'))
       expect(provider).to receive(:execute).with(['/etc/init.d/sshd',:stop], :failonfail => true, :override_locale => false, :squelch => false, :combine => true)
       expect(provider).to receive(:search).with('sshd').and_return('/etc/init.d/sshd')
->>>>>>> c4b0f889
       provider.stop
     end
   end
 
   describe "#enabled?" do
     before :each do
-<<<<<<< HEAD
-      provider_class.any_instance.stubs(:update).with(:show).returns File.read(my_fixture('rc_update_show'))
+      allow_any_instance_of(provider_class).to receive(:update).with(:show).and_return(File.read(my_fixture('rc_update_show')))
     end
 
     it "should run rc-update show to get a list of enabled services" do
       provider = provider_class.new(Puppet::Type.type(:service).new(:name => 'sshd'))
-      provider.expects(:update).with(:show).returns "\n"
-=======
-      allow_any_instance_of(described_class).to receive(:update).with(:show).and_return(File.read(my_fixture('rc_update_show')))
-    end
-
-    it "should run rc-update show to get a list of enabled services" do
-      provider = described_class.new(Puppet::Type.type(:service).new(:name => 'sshd'))
       expect(provider).to receive(:update).with(:show).and_return("\n")
->>>>>>> c4b0f889
       provider.enabled?
     end
 
@@ -191,26 +142,16 @@
 
   describe "#enable" do
     it "should run rc-update add to enable a service" do
-<<<<<<< HEAD
-      provider = provider_class.new(Puppet::Type.type(:service).new(:name => 'sshd'))
-      provider.expects(:update).with(:add, 'sshd', :default)
-=======
-      provider = described_class.new(Puppet::Type.type(:service).new(:name => 'sshd'))
+      provider = provider_class.new(Puppet::Type.type(:service).new(:name => 'sshd'))
       expect(provider).to receive(:update).with(:add, 'sshd', :default)
->>>>>>> c4b0f889
       provider.enable
     end
   end
 
   describe "#disable" do
     it "should run rc-update del to disable a service" do
-<<<<<<< HEAD
-      provider = provider_class.new(Puppet::Type.type(:service).new(:name => 'sshd'))
-      provider.expects(:update).with(:del, 'sshd', :default)
-=======
-      provider = described_class.new(Puppet::Type.type(:service).new(:name => 'sshd'))
+      provider = provider_class.new(Puppet::Type.type(:service).new(:name => 'sshd'))
       expect(provider).to receive(:update).with(:del, 'sshd', :default)
->>>>>>> c4b0f889
       provider.disable
     end
   end
@@ -218,107 +159,60 @@
   describe "#status" do
     describe "when a special status command is specified" do
       it "should use the status command from the resource" do
-<<<<<<< HEAD
         provider = provider_class.new(Puppet::Type.type(:service).new(:name => 'sshd', :status => '/bin/foo'))
-        provider.expects(:execute).with(['/etc/init.d/sshd',:status], :failonfail => false, :override_locale => false, :squelch => false, :combine => true).never
-        provider.expects(:execute).with(['/bin/foo'], :failonfail => false, :override_locale => false, :squelch => false, :combine => true)
-        $CHILD_STATUS.stubs(:exitstatus).returns 0
-=======
-        provider = described_class.new(Puppet::Type.type(:service).new(:name => 'sshd', :status => '/bin/foo'))
         expect(provider).not_to receive(:execute).with(['/etc/init.d/sshd',:status], :failonfail => false, :override_locale => false, :squelch => false, :combine => true)
         expect(provider).to receive(:execute).with(['/bin/foo'], :failonfail => false, :override_locale => false, :squelch => false, :combine => true)
         allow($CHILD_STATUS).to receive(:exitstatus).and_return(0)
->>>>>>> c4b0f889
         provider.status
       end
 
       it "should return :stopped when the status command returns with a non-zero exitcode" do
-<<<<<<< HEAD
         provider = provider_class.new(Puppet::Type.type(:service).new(:name => 'sshd', :status => '/bin/foo'))
-        provider.expects(:execute).with(['/etc/init.d/sshd',:status], :failonfail => false, :override_locale => false, :squelch => false, :combine => true).never
-        provider.expects(:execute).with(['/bin/foo'], :failonfail => false, :override_locale => false, :squelch => false, :combine => true)
-        $CHILD_STATUS.stubs(:exitstatus).returns 3
-=======
-        provider = described_class.new(Puppet::Type.type(:service).new(:name => 'sshd', :status => '/bin/foo'))
         expect(provider).not_to receive(:execute).with(['/etc/init.d/sshd',:status], :failonfail => false, :override_locale => false, :squelch => false, :combine => true)
         expect(provider).to receive(:execute).with(['/bin/foo'], :failonfail => false, :override_locale => false, :squelch => false, :combine => true)
         allow($CHILD_STATUS).to receive(:exitstatus).and_return(3)
->>>>>>> c4b0f889
         expect(provider.status).to eq(:stopped)
       end
 
       it "should return :running when the status command returns with a zero exitcode" do
-<<<<<<< HEAD
         provider = provider_class.new(Puppet::Type.type(:service).new(:name => 'sshd', :status => '/bin/foo'))
-        provider.expects(:execute).with(['/etc/init.d/sshd',:status], :failonfail => false, :override_locale => false, :squelch => false, :combine => true).never
-        provider.expects(:execute).with(['/bin/foo'], :failonfail => false, :override_locale => false, :squelch => false, :combine => true)
-        $CHILD_STATUS.stubs(:exitstatus).returns 0
-=======
-        provider = described_class.new(Puppet::Type.type(:service).new(:name => 'sshd', :status => '/bin/foo'))
         expect(provider).not_to receive(:execute).with(['/etc/init.d/sshd',:status], :failonfail => false, :override_locale => false, :squelch => false, :combine => true)
         expect(provider).to receive(:execute).with(['/bin/foo'], :failonfail => false, :override_locale => false, :squelch => false, :combine => true)
         allow($CHILD_STATUS).to receive(:exitstatus).and_return(0)
->>>>>>> c4b0f889
         expect(provider.status).to eq(:running)
       end
     end
 
     describe "when hasstatus is false" do
       it "should return running if a pid can be found" do
-<<<<<<< HEAD
         provider = provider_class.new(Puppet::Type.type(:service).new(:name => 'sshd', :hasstatus => false))
-        provider.expects(:execute).with(['/etc/init.d/sshd',:status], :failonfail => false, :override_locale => false, :squelch => false, :combine => true).never
-        provider.expects(:getpid).returns 1000
-=======
-        provider = described_class.new(Puppet::Type.type(:service).new(:name => 'sshd', :hasstatus => false))
         expect(provider).not_to receive(:execute).with(['/etc/init.d/sshd',:status], :failonfail => false, :override_locale => false, :squelch => false, :combine => true)
         expect(provider).to receive(:getpid).and_return(1000)
->>>>>>> c4b0f889
         expect(provider.status).to eq(:running)
       end
 
       it "should return stopped if no pid can be found" do
-<<<<<<< HEAD
         provider = provider_class.new(Puppet::Type.type(:service).new(:name => 'sshd', :hasstatus => false))
-        provider.expects(:execute).with(['/etc/init.d/sshd',:status], :failonfail => false, :override_locale => false, :squelch => false, :combine => true).never
-        provider.expects(:getpid).returns nil
-=======
-        provider = described_class.new(Puppet::Type.type(:service).new(:name => 'sshd', :hasstatus => false))
         expect(provider).not_to receive(:execute).with(['/etc/init.d/sshd',:status], :failonfail => false, :override_locale => false, :squelch => false, :combine => true)
         expect(provider).to receive(:getpid).and_return(nil)
->>>>>>> c4b0f889
         expect(provider.status).to eq(:stopped)
       end
     end
 
     describe "when hasstatus is true" do
       it "should return running if <initscript> status exits with a zero exitcode" do
-<<<<<<< HEAD
         provider = provider_class.new(Puppet::Type.type(:service).new(:name => 'sshd', :hasstatus => true))
-        provider.expects(:search).with('sshd').returns('/etc/init.d/sshd')
-        provider.expects(:execute).with(['/etc/init.d/sshd',:status], :failonfail => false, :override_locale => false, :squelch => false, :combine => true)
-        $CHILD_STATUS.stubs(:exitstatus).returns 0
-=======
-        provider = described_class.new(Puppet::Type.type(:service).new(:name => 'sshd', :hasstatus => true))
         expect(provider).to receive(:search).with('sshd').and_return('/etc/init.d/sshd')
         expect(provider).to receive(:execute).with(['/etc/init.d/sshd',:status], :failonfail => false, :override_locale => false, :squelch => false, :combine => true)
         allow($CHILD_STATUS).to receive(:exitstatus).and_return(0)
->>>>>>> c4b0f889
         expect(provider.status).to eq(:running)
       end
 
       it "should return stopped if <initscript> status exits with a non-zero exitcode" do
-<<<<<<< HEAD
         provider = provider_class.new(Puppet::Type.type(:service).new(:name => 'sshd', :hasstatus => true))
-        provider.expects(:search).with('sshd').returns('/etc/init.d/sshd')
-        provider.expects(:execute).with(['/etc/init.d/sshd',:status], :failonfail => false, :override_locale => false, :squelch => false, :combine => true)
-        $CHILD_STATUS.stubs(:exitstatus).returns 3
-=======
-        provider = described_class.new(Puppet::Type.type(:service).new(:name => 'sshd', :hasstatus => true))
         expect(provider).to receive(:search).with('sshd').and_return('/etc/init.d/sshd')
         expect(provider).to receive(:execute).with(['/etc/init.d/sshd',:status], :failonfail => false, :override_locale => false, :squelch => false, :combine => true)
         allow($CHILD_STATUS).to receive(:exitstatus).and_return(3)
->>>>>>> c4b0f889
         expect(provider.status).to eq(:stopped)
       end
     end
@@ -326,45 +220,25 @@
 
   describe "#restart" do
     it "should use the supplied restart command if specified" do
-<<<<<<< HEAD
       provider = provider_class.new(Puppet::Type.type(:service).new(:name => 'sshd', :restart => '/bin/foo'))
-      provider.expects(:execute).with(['/etc/init.d/sshd',:restart], :failonfail => true, :override_locale => false, :squelch => false, :combine => true).never
-      provider.expects(:execute).with(['/bin/foo'], :failonfail => true, :override_locale => false, :squelch => false, :combine => true)
-=======
-      provider = described_class.new(Puppet::Type.type(:service).new(:name => 'sshd', :restart => '/bin/foo'))
       expect(provider).not_to receive(:execute).with(['/etc/init.d/sshd',:restart], :failonfail => true, :override_locale => false, :squelch => false, :combine => true)
       expect(provider).to receive(:execute).with(['/bin/foo'], :failonfail => true, :override_locale => false, :squelch => false, :combine => true)
->>>>>>> c4b0f889
       provider.restart
     end
 
     it "should restart the service with <initscript> restart if hasrestart is true" do
-<<<<<<< HEAD
       provider = provider_class.new(Puppet::Type.type(:service).new(:name => 'sshd', :hasrestart => true))
-      provider.expects(:search).with('sshd').returns('/etc/init.d/sshd')
-      provider.expects(:execute).with(['/etc/init.d/sshd',:restart], :failonfail => true, :override_locale => false, :squelch => false, :combine => true)
-=======
-      provider = described_class.new(Puppet::Type.type(:service).new(:name => 'sshd', :hasrestart => true))
       expect(provider).to receive(:search).with('sshd').and_return('/etc/init.d/sshd')
       expect(provider).to receive(:execute).with(['/etc/init.d/sshd',:restart], :failonfail => true, :override_locale => false, :squelch => false, :combine => true)
->>>>>>> c4b0f889
       provider.restart
     end
 
     it "should restart the service with <initscript> stop/start if hasrestart is false" do
-<<<<<<< HEAD
       provider = provider_class.new(Puppet::Type.type(:service).new(:name => 'sshd', :hasrestart => false))
-      provider.expects(:search).with('sshd').returns('/etc/init.d/sshd')
-      provider.expects(:execute).with(['/etc/init.d/sshd',:restart], :failonfail => true, :override_locale => false, :squelch => false, :combine => true).never
-      provider.expects(:execute).with(['/etc/init.d/sshd',:stop], :failonfail => true, :override_locale => false, :squelch => false, :combine => true)
-      provider.expects(:execute).with(['/etc/init.d/sshd',:start], :failonfail => true, :override_locale => false, :squelch => false, :combine => true)
-=======
-      provider = described_class.new(Puppet::Type.type(:service).new(:name => 'sshd', :hasrestart => false))
       expect(provider).to receive(:search).with('sshd').and_return('/etc/init.d/sshd')
       expect(provider).not_to receive(:execute).with(['/etc/init.d/sshd',:restart], :failonfail => true, :override_locale => false, :squelch => false, :combine => true)
       expect(provider).to receive(:execute).with(['/etc/init.d/sshd',:stop], :failonfail => true, :override_locale => false, :squelch => false, :combine => true)
       expect(provider).to receive(:execute).with(['/etc/init.d/sshd',:start], :failonfail => true, :override_locale => false, :squelch => false, :combine => true)
->>>>>>> c4b0f889
       provider.restart
     end
   end
