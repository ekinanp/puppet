require 'puppet/acceptance/temp_file_utils'
extend Puppet::Acceptance::TempFileUtils
<<<<<<< HEAD
initialize_temp_dirs
=======
require 'puppet/acceptance/classifier_utils'
extend Puppet::Acceptance::ClassifierUtils
>>>>>>> 8092abc8

test_name "certificate extensions available as trusted data" do
  confine :except, :platform => /^cisco_/ # See PUP-5827

  tag 'audit:high',        # ca/cert core functionality
      'audit:integration',
      'server'             # Ruby implimentation is deprecated

  disable_pe_enterprise_mcollective_agent_classes

  initialize_temp_dirs

  agent_certnames = []
  hostname = master.execute('facter hostname')
  fqdn = master.execute('facter fqdn')

  teardown do
    step "Cleanup the test agent certs"
    master_config = {
      'main' => { 'server' => fqdn },
      'master' => { 'dns_alt_names' => "puppet,#{hostname},#{fqdn}" }
    }

    with_puppet_running_on(master, master_config) do
      on(master,
         "puppetserver ca clean --certname #{agent_certnames.join(',')}",
         :acceptable_exit_codes => [0,24])
    end
  end

  environments_dir = get_test_file_path(master, "environments")
  master_config = {
    'main' => {
      'environmentpath' => environments_dir,
    },
    'master' => {
      'autosign' => true,
      'dns_alt_names' => "puppet,#{hostname},#{fqdn}",
    }
  }

  csr_attributes = YAML.dump({
    'extension_requests' => {
      # registered puppet extensions
      'pp_uuid' => 'b5e63090-5167-11e3-8f96-0800200c9a66',
      'pp_instance_id' => 'i-3fkva',
      # private (arbitrary) extensions
      '1.3.6.1.4.1.34380.1.2.1' => 'db-server', # node role
      '1.3.6.1.4.1.34380.1.2.2' => 'webops' # node group
    }
  })

  step "Generate a production environment manifest to dump trusted data"
  apply_manifest_on(master, <<-MANIFEST, :catch_failures => true)
    File {
      ensure => directory,
      mode => "0770",
      owner => #{master.puppet['user']},
      group => #{master.puppet['group']},
    }
    file {
      '#{environments_dir}':;
      '#{environments_dir}/production':;
      '#{environments_dir}/production/manifests':;
      '#{environments_dir}/production/manifests/site.pp':
        ensure => file,
        content => '
          file { "$test_dir/trusted.yaml":
            ensure => file,
            content => inline_template("<%= YAML.dump(@trusted) %>")
          }
          ',
        mode => "0640",
    }
  MANIFEST

  with_puppet_running_on(master, master_config) do
    agents.each do |agent|
      next if agent == master

      step "Create agent csr_attributes.yaml on #{agent}"
      agent_csr_attributes = get_test_file_path(agent, "csr_attributes.yaml")
      agent_ssldir = get_test_file_path(agent, "ssldir")
      create_remote_file(agent, agent_csr_attributes, csr_attributes)

      agent_certname = "#{agent}-extensions"
      agent_certnames << agent_certname

      step "Check in as #{agent_certname}"
      on(agent, puppet("agent", "--test",
                       "--waitforcert", 0,
                       "--csr_attributes", agent_csr_attributes,
                       "--certname", agent_certname,
                       "--ssldir", agent_ssldir,
                       'ENV' => { "FACTER_test_dir" => get_test_file_path(agent, "") }),
        :acceptable_exit_codes => [0, 2])

      trusted_data = YAML.load(on(agent, "cat #{get_test_file_path(agent, 'trusted.yaml')}").stdout)
      agent_hostname, agent_domain = agent_certname.split('.', 2)

      step "Verify trusted data"
      assert_equal({
          'authenticated' => 'remote',
          'certname' => agent_certname,
          'extensions' => {
            'pp_uuid' => 'b5e63090-5167-11e3-8f96-0800200c9a66',
            'pp_instance_id' => 'i-3fkva',
            '1.3.6.1.4.1.34380.1.2.1' => 'db-server',
            '1.3.6.1.4.1.34380.1.2.2' => 'webops'
          },
          'hostname' => agent_hostname,
          'domain' => agent_domain
        },
        trusted_data)
    end
  end
end<|MERGE_RESOLUTION|>--- conflicted
+++ resolved
@@ -1,11 +1,5 @@
 require 'puppet/acceptance/temp_file_utils'
 extend Puppet::Acceptance::TempFileUtils
-<<<<<<< HEAD
-initialize_temp_dirs
-=======
-require 'puppet/acceptance/classifier_utils'
-extend Puppet::Acceptance::ClassifierUtils
->>>>>>> 8092abc8
 
 test_name "certificate extensions available as trusted data" do
   confine :except, :platform => /^cisco_/ # See PUP-5827
@@ -13,8 +7,6 @@
   tag 'audit:high',        # ca/cert core functionality
       'audit:integration',
       'server'             # Ruby implimentation is deprecated
-
-  disable_pe_enterprise_mcollective_agent_classes
 
   initialize_temp_dirs
 
