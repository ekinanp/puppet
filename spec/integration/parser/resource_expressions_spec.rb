--- conflicted
+++ resolved
@@ -164,14 +164,10 @@
              path => '/somewhere',
              * => $y }"  => "File[$t][mode] == '0666' and File[$t][owner] == 'the_x' and File[$t][path] == '/somewhere'")
 
-<<<<<<< HEAD
+    produces("notify{title:}; Notify[title] { * => { message => set}}" => "Notify[title][message] == 'set'")
+    produces("Notify { * => { message => set}}; notify{title:}"      => "Notify[title][message] == 'set'")
+
     fails("notify { title: unknown => value }" => /Invalid parameter: 'unknown'/)
-=======
-      produces("notify{title:}; Notify[title] { * => { message => set}}" => "Notify[title][message] == 'set'")
-      produces("Notify { * => { message => set}}; notify{title:}"      => "Notify[title][message] == 'set'")
-
-      fails("notify { title: unknown => value }" => /Invalid parameter unknown/)
->>>>>>> 150e8455
 
     # this really needs to be a better error message.
     fails("notify { title: * => { hash => value }, message => oops }" => /Invalid parameter: 'hash'/)
