#!/usr/bin/env ruby

require File.dirname(__FILE__) + '/../spec_helper'

require 'puppet/defaults'

describe "Puppet defaults" do
    after { Puppet.settings.clear }
<<<<<<< HEAD
    describe "when configuring the :crl" do
=======

    describe "when setting the :factpath" do

>>>>>>> 5273b22b
        it "should add the :factpath to Facter's search paths" do
            Facter.expects(:search).with("/my/fact/path")

            Puppet.settings[:factpath] = "/my/fact/path"
        end
    end
<<<<<<< HEAD

    describe "when setting the :factpath" do

        it "should warn if :cacrl is set to false" do
            Puppet.expects(:warning)
            Puppet.settings[:cacrl] = 'false'
=======
    describe "when setting the :certname" do
        it "should fail if the certname is not downcased" do
            lambda { Puppet.settings[:certname] = "Host.Domain.Com" }.should raise_error(ArgumentError)
>>>>>>> 5273b22b
        end
    end
end<|MERGE_RESOLUTION|>--- conflicted
+++ resolved
@@ -6,31 +6,25 @@
 
 describe "Puppet defaults" do
     after { Puppet.settings.clear }
-<<<<<<< HEAD
-    describe "when configuring the :crl" do
-=======
 
     describe "when setting the :factpath" do
-
->>>>>>> 5273b22b
         it "should add the :factpath to Facter's search paths" do
             Facter.expects(:search).with("/my/fact/path")
 
             Puppet.settings[:factpath] = "/my/fact/path"
         end
     end
-<<<<<<< HEAD
 
-    describe "when setting the :factpath" do
+    describe "when setting the :certname" do
+        it "should fail if the certname is not downcased" do
+            lambda { Puppet.settings[:certname] = "Host.Domain.Com" }.should raise_error(ArgumentError)
+        end
+    end
 
+    describe "when configuring the :crl" do
         it "should warn if :cacrl is set to false" do
             Puppet.expects(:warning)
             Puppet.settings[:cacrl] = 'false'
-=======
-    describe "when setting the :certname" do
-        it "should fail if the certname is not downcased" do
-            lambda { Puppet.settings[:certname] = "Host.Domain.Com" }.should raise_error(ArgumentError)
->>>>>>> 5273b22b
         end
     end
 end