--- conflicted
+++ resolved
@@ -131,11 +131,7 @@
         end
 
         step 'run the agent and verify that it loaded the feature' do
-<<<<<<< HEAD
-          on(agent, puppet("agent -t --libdir='#{agent_lib_dir}' --server #{master} --rich_data --environment '#{tmp_environment}'"),
-=======
-          on(agent, puppet("agent -t --libdir='#{agent_lib_dir}' --environment '#{tmp_environment}'"),
->>>>>>> f55e9200
+          on(agent, puppet("agent -t --libdir='#{agent_lib_dir}' --rich_data --environment '#{tmp_environment}'"),
              :acceptable_exit_codes => [2]) do |result|
             assert_match(/The value of the #{module_name} feature is: true/, result.stdout,
                          "Expected agent stdout to include confirmation that the feature was 'true'")
@@ -154,14 +150,8 @@
           end
         end
 
-<<<<<<< HEAD
         step 'run the agent again with a cached catalog' do
-          on(agent, puppet("agent -t --libdir='#{agent_lib_dir}' --use_cached_catalog --rich_data --server #{master} --environment '#{tmp_environment}'"),
-=======
-        step 'run the agent again' do
-          on(agent, puppet("agent -t --libdir='#{agent_lib_dir}' --environment '#{tmp_environment}'"),
->>>>>>> f55e9200
-             :acceptable_exit_codes => [2]) do |result|
+          on(agent, puppet("agent -t --libdir='#{agent_lib_dir}' --use_cached_catalog --rich_data --environment '#{tmp_environment}'"), :acceptable_exit_codes => [2]) do |result|
             assert_match(/The value of the #{module_name} feature is: true/, result.stdout,
                          "Expected agent stdout to include confirmation that the feature was 'true'")
             assert_match(/Three is 3. bogus_function reporting hostname is #{facter_hostname}/, result.stdout,
