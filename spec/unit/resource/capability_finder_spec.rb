--- conflicted
+++ resolved
@@ -11,25 +11,14 @@
   end
 
   context 'when PuppetDB is configured' do
-<<<<<<< HEAD
-
-    before(:each) do
-      Puppet::Parser::Compiler.any_instance.stubs(:loaders).returns(loaders)
-      Puppet.push_context({:loaders => loaders, :current_environment => env})
-=======
     before(:each) do
       allow_any_instance_of(Puppet::Parser::Compiler).to receive(:loaders).and_return(loaders)
-    end
-
-    around(:each) do |example|
-      mock_pdb = !Puppet::Util.const_defined?('Puppetdb')
->>>>>>> c4b0f889
+      Puppet.push_context({:loaders => loaders, :current_environment => env})
       if mock_pdb
         module Puppet::Util::Puppetdb
           class Http; end
         end
       end
-<<<<<<< HEAD
       make_cap_type
     end
 
@@ -37,18 +26,6 @@
       Puppet::Util.send(:remove_const, 'Puppetdb') if mock_pdb
       Puppet::Type.rmtype(:cap)
       Puppet.pop_context()
-=======
-      begin
-        Puppet.override(:loaders => loaders, :current_environment => env) do
-          make_cap_type
-          example.run
-        end
-      ensure
-        Puppet::Util.send(:remove_const, 'Puppetdb') if mock_pdb
-        Puppet::Type.rmtype(:cap)
-        Puppet::Pops::Loaders.clear
-      end
->>>>>>> c4b0f889
     end
 
     let(:mock_pdb) { !Puppet::Util.const_defined?('Puppetdb') }
