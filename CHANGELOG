<<<<<<< HEAD
    Removed support for the 'node_name' setting in LDAP and external node lookups.
    Also removed support for 'default' nodes in external nodes.
    LDAP nodes now use the certificate name, the short name, and 'default',
    but external nodes just use the certificate name and any custom terminus
    types will use just the certificate name.
=======
    Fixed #1201 - all external node attributes are converted to strings.
>>>>>>> ac7f5961

    Adding a ResourceTemplate class for using templates directly
    within resources (i.e., client-side templates).  This would really
    only be used for composite resources that pass the results of the
    template on to generated resources.

    Exporting or collecting resources no longer raises an exception
    when no storeconfigs is enabled, it just produces a warning.

    Always using the cert name to store yaml files, which fixes #1178.
    The Master handler previously provided the support for the :node_name
    setting, and that functionality has now been moved into the Node
    class.  At the same time, the names to search through have been
    changed somewhat:  Previously, the certificate name and the 
    hostname were both used for searching, but now, the cert name
    is always searched first (unless node_name == facter), but only
    the Facter hostname, domain, and fqdn are used otherwise.  We no
    longer split the cert name, only the hostname/domain/fqdn.

    Fixing transaction support for prefetching generated resources.

    Adding support for settings within the existing Facter provider confines.

    Moving all confine code out of the Provider class, and fixing #1197. 
    Created a Confiner module for the Provider class methods, enhanced 
    the interface between it and the Confine class to make sure binary 
    paths are searched for fresh each time.

    Modified the 'factpath' setting to automatically configure
    Facter to load facts there if a new enough version of
    Facter is used.

    Crontab provider: fix a parse error when a line begins with a space 
    character (fixes #1216)

    Instead of deleting the init scripts (with --del) we should simply 
    disable it with chkconfig service off, and respectfully do the same 
    for enable => true;
 
    Added ldap providers for users and groups.

    Added support for the --all option to puppetca --clean.  If
    puppetca --clean --all is issued then all client certificates
    are removed.
 
    Resources now return the 'should' value for properties from
    the [] accessor method (they previously threw an exception when
    this method was used with properties).  This shouldn't have any
    affect functionally; it just makes the method equivalent to 'should'
    for properties, but it works for all attribute types now.

    Modified the 'master' handler to use the Catalog class to
    compile node configurations, rather than using the Configuration
    handler, which was never used directly.  I removed the Configuration
    handler as a result.

    Modified the 'master' handler (responsible for sending configurations
    to clients) to always return Time.now as its compile date, so
    configurations will always get recompiled.

    Fixed #1184 -- definitions now autoload correctly all of the time.

    Removed the code from the client that tries to avoid recompiling
    the catalog. The client will now always recompile, assuming it
    can reach the server.  It will still use the cached config if
    there's a failure.

    Fixing #1173 -- classes and definitions can now have the same
    name as a directory with no failures.

    Saving new facts now expires any cached node information.

    Switching how caching is handled, so that objects now all
    have an expiration date associated with them.  This makes it
    much easier to know whether a given cached object should be used
    or if it should be regenerated.

    Changing the default environment to production.

0.24.4
    Pass source to pkg_add via the PKG_PATH environment variable if
    it ends in a '/' indicating it is a directory. Allows pkg_add
    to resolve dependancies, and make it possible to specify packages
    without version numbers.

    Fixing #571 -- provider suitability is now checked at resource
    evaluation time, rather than resource instantiation time.  This
    means that you don't catch your "errors" as early, but it also
    means you should be able to realistically configure a whole host
    in one run.

    Moved the configuration of the Node cache to the puppetmasterd
    executable, since it otherwise causes caches to be used in all
    cases, which we don't want (e.g., bin/puppet was using them).

    Ported #198 man page creation functionality to 0.24.x branch and
    added man pages and man page creation logic to install.rb.  The
    man pages are stored in man/man8 and will install to config::CONFIG
    mandir/man8.

    Fixing #1138 -- the yamldir is automatically created by the
    server now that it's in the :puppetmasterd section rather than
    a separate :yaml section.

    Disabling http keep-alive as a means of preventing #1010.
    There is now a constant in Puppet::Network::HttpPool that will
    disable or enable this feature, but note that we determined
    that it can cause corruption, especially in file serving (but
    it's client-side corruption).

    Applying patch by Ryan McBride to fix OpenBSD package 
    matching.  The actual problem was caused by the fix to #1001.

    Found all instances of methods where split() is used without
    any local variables and added a local variable -- see
    http://snurl.com/21zf8.  My own testing showed that this
    caused memory growth to level off at a reasonable level.
    Note that the link above says the problem is only with class
    methods, but my own testing showed that it's any method that
    meets these criteria.  This is not a functional change, but
    should hopefully be the last nail in the coffin of #1131.

    Found an array that leaked pretty quickly between reparsing
    files, thanks to work by Adam Jacob and Arjuna Christenson
    (the finding, not the leak).  I'm going to act like this
    fixes #1131, at least for now, but I doubt it does,
    since that shows general memory growth over time, whereas
    the leak here should go away as soon as files are reparsed
    (because the parser is holding the reference to the leaking
    array).

    Fixed #1147: Cached nodes are correctly considered out of
    date if the node facts have been updated (thus causing
    node facts to again be available in manifests, for those
    cases where they were not).

    Fixed #1137: The certificate name is correctly being added
    to the facts hash.

    Fixed #1136: Verbose and Debug no longer clobber each other.

    Hopefully *finally* fixed the "already being managed" problem
    (#1036).  The problem only cropped up if there was a failure
    when trying to manage the system -- this would cause the
    setting-based resources not to get cleaned up.

0.24.3
    Modified the ldap node terminus to also use the facts version
    as the version for a node, which should similarly encourage the
    use of the yaml cache.  (Related to #1130)

    Caching node information in yaml (I figured caching in memory will
    cause ever-larger memory growth), and changing the external node
    terminus to use the version of the facts as their version.  This
    will usually result in the cached node information being used,
    instead of always hitting the external node app during file
    serving. Note that if the facts aren't changed by the client,
    then this will result in the cached node being used, but at this
    point, the client always updates its facts.  (#1130)

    Fixing #1132 -- host names can now have dashes anywhere.
    (Patch by freiheit.)

    Fixing #1118 -- downloading plugins and facts now ignores noop.
    Note that this changes the behaviour a bit -- the resource's
    noop setting always beats the global setting (previously,
    whichever was true would win).

    The change in checksums from 'timestamp' to 'mtime' no longer
    result in updates on every run (#1116).

    Aliases again work in relationships (#1094).

    The CA serial file will no longer ever be owned by
    root (#1041).

    Fixing the rest of #1113: External node commands can specify
    an environment and Puppet will now use it.

    Partially fixing #1113: LDAP nodes now support environments,
    and the schema has been updated accordingly.

    Always duplicating resource defaults in the parser, so that
    stacked metaparameter values do not result in all resources
    that receive a given default also getting those stacked
    values.

0.24.2
    Fixing #1062 by moving the yamldir setting to its own yaml
    section.  This should keep the yamldir from being created
    on clients.

    Fixed #1047 -- Puppet's parser no longer changes the order
    in which statements are evaluated, which means that case
    statements can now set variables that are used by other
    variables.

    Fixed #1063 -- the master correctly logs syntax errors when
    reparsing during a single run.

    Removed the loglevels from the valid values for `logoutput`
    in the Exec resource type -- the log levels are specified
    using the `loglevel` parameter, not `logoutput`.  This never
    worked, or at least hasn`t for ages, and now the docs are
    just correct.

    Somewhat refactored fileserving so that it no longer caches
    any objects, nor does it use Puppet's RAL resources.  In the
    process, I fixed #894 (you can now copy links) and refactored
    other classes as necessary.  Mostly it was fixing tests.

    Hopefully partially fixed #1010 -- clients should now fail
    to install files whose checksums do not match the checksum
    from the server.

    Fixed #1018 -- resources now have their namevars added as
    aliases in the resource catalog, just like they were added
    in the resource classes.

    Fixed #1037 -- remote unreadable files no longer have the
    permission denied exceptions caught, thus forbidding them
    from being replaced with 'nil'.

    Fixed #1043 -- autoloading now searches the plugins directory
    in each module, in addition to the lib directory.  The 'lib'
    directory is also deprecated, but supported for now to give
    people a chance to convert.

    Fixed #1003 -- Applying DavidS's patch to fix searching for
    tags in sql.

    Fixed #992 -- Puppet is now compatible with gems 1.0.1.

    Fixed #968 again, this time with tests -- parseonly works,
    including not compiling the configurations, and also storeconfigs
    is no longer required during parse-testing.

    Fixed #1021 -- the problem was that my method of determining
    the in-degree sometimes resulted in a lower number than the
    number of in-edges.

    Fixed #997 -- virtual defined types are no longer evaluated.
    NOTE: This introduces a behaviour change, in that you previously
    could realize a resource within a virtual defined resource, and now
    you must realize the entire defined resource, rather than just
    the contained resource.

    Fixed #1030 - class and definition evaluation has been significantly
    refactored, fixing this problem and making the whole interplay
    between the classes, definitions, and nodes, and the Compile class much
    cleaner.

    Exec resources must now have unique names, although the commands can still
    be duplicated.  This is easily accomplished by just specifying a unique
    name with whatever (unique or otherwise) command you need.

    Fixed #989 -- missing CRL files are correctly ignored, and the
    value should be set to 'false' to explicitly not look for these
    files.

    Fixed #1017 -- environment-specific modulepath is no longer ignored.

    Fixing #794 -- consolidating the gentoo configuration files.

    Fixing #976 -- both the full name of qualified classes and
    the class parts are now added as tags.  I've also
    created a Tagging module that we should push throughout
    the rest of the system that uses tags.

    Fixing #995 -- puppetd no longer dies at startup if the server
    is not running.

    Fixing #977 -- the rundir is again set to 1777.

    Fixed #971 -- classes can once again be included multiple
    times.

    Added builtin support for Nagios types using
    Naginator to parse and generate the files.

0.24.1
    Updated vim filetype detection. (#900 and #963)

    Default resources like schedules no longer conflict with
    managed resources. (#965)

    Removing the ability to disable http keep-alive, since
    it didn't really work anyway and it should no longer
    be necessary.

    Refactored http keep-alive so it actually works again.
    This should be sufficient enough that we no longer need the
    ability to disable keep-alive.  There is now a central
    module responsible for managing HTTP instances, along with
    all certificates in those instances.

    Fixed a backward compatibility issue when running 0.23.x
    clients against 0.24.0 servers -- relationships would
    consistently not work. (#967)

    Closing existing http connections when opening a new one,
    and closing all connections after each run. (#961)

    Removed warning about deprecated explicit plugins mounts.

0.24.0 (misspiggy)
    Modifying the behaviour of the certdnsnames setting.  It now defaults
    to an empty string, and will only be used if it is set to something
    else.  If it is set, then the host's FQDN will also be added as
    an alias.  The default behaviour is now to add 'puppet' and
    'puppet.$domain' as DNS aliases when the name for the cert being
    signed is equal to the signing machine's name, which will only
    be the case for CA servers.  This should result in servers always
    having the alias set up and no one else, but you can still override
    the aliases if you want.

    External node support now requires that you set the 'node_terminus'
    setting to 'exec'.  See the IndirectionReference on the wiki for more
    information.

    http_enable_post_connection_check added as a configuration
    option for puppetd.  This defaults to true, which validates the server
    SSL certificate against the requested host name in new versions of ruby.
    See #896 for more information.

    Mounts no longer remount swap filesystems.

    Slightly modifying how services manage their list of paths
    (and adding documention for it).  Services now default
    to the paths specified by the provider classes.

    Removed 'type' as a valid attribute for services, since it's been
    deprecated since the creation of providers.

    Removed 'running' as a valid attribute for services, since it's
    been deprecated since February 2006.

    Added modified patch by Matt Palmer which adds a 'plugins' mount,
    fixing #891.  See PluginsInModules on the wiki for information on
    usage.

    Empty dbserver and dbpassword settings will now be ignored when
    initializing Rails connections (patch by womble).

    Configuration settings can now be blank (patch by womble).

    Added calls to endpwent/endgrent when searching for user and group IDs,
    which fixes #791.

    Obviated 'target' in interfaces, as all file paths were automatically
    calculated anyway.  The parameter is still there, but it's
    not used and just generates a warning.

    Fixing some of the problems with interface management on Red Hat.
    Puppet now uses the :netmask property and does not try to set
    the bootproto (#762).

    You now must specify an environment and you are required to specify
    the valid environments for your site. (#911) 

    Certificates now always specify a subjectAltName, but it defaults
    to '*', meaning that it doesn't require DNS names to match.  You
    can override that behaviour by specifying a value for
    'certdnsnames', which will then require that hostname as a match (#896).

    Relationship metaparams (:notify, :require, :subscribe, and
    :before) now stack when they are collecting metaparam values
    from their containers (#446).  For instance, if a resource
    inside a definition has a value set for 'require', and you call
    the definition with 'require', the resource gets both requires,
    where before it would only retain its initial value.

    Changed the behavior of --debug to include Mongrel client
    debugging information.  Mongrel output will be written to
    the terminal only, not to the puppet debug log.  This should
    help anyone working with reverse HTTP SSL proxies. (#905)

    Fixed #800 -- invalid configurations are no longer
    cached.  This was done partially by adding a relationship
    validation step once the entire configuration is created,
    but it also required the previously-mentioned changes
    to how the configuration retrieval process works.

    Removed some functionality from the Master client,
    since the local functionality has been replaced
    with the Indirector already, and rearranging how configuration
    retrieval is done to fix ordering and caching bugs.

    The node scope is now above all other scopes besides
    the 'main' scope, which should help make its variables
    visible to other classes, assuming those classes were
    not included in the node's parent.

    Replaced GRATR::Digraph with Puppet::SimpleGraph as
    the base class for Puppet's graphing.  Functionality
    should be equivalent but with dramatically better
    performance.

    The --use-nodes and --no-nodes options are now obsolete.
    Puppet automatically detects when nodes are defined, and if
    they are defined it will require that a node be found,
    else it will not look for a node nor will it fail if it
    fails to find one.

    Fixed #832. Added the '--no-daemonize' option to puppetd and
    puppetmasterd.  NOTE: The default behavior of 'verbose' and
    'debug' no longer cause puppetd and puppetmasterd to not
    daemonize.

    Added k5login type. (#759)

    Fixed CA race condition. (#693)

    Added shortname support to config.rb and refactored addargs

0.23.2
    Fixed the problem in cron jobs where environment settings
    tended to multiple. (#749)

    Collection of resources now correctly only collects exported
    resources again.  This was broken in 0.23.0. (#731)

    'gen_config' now generates a configuration with
    all parameters under a heading that matches the
    process name, rather than keeping section headings.

    Refactored how the parser and interpreter relate,
    so parsing is now effectively an atomic process (thus
    fixing #314 and #729).  This makes the interpreter less
    prone to error and less prone to show the error to the
    clients.  Note that this means that if a configuration
    fails to parse, then the previous, parseable configuration
    will be used instead, so the client will not know that
    the configuration failed to parse.

    Added support for managing interfaces, thanks to work
    by Paul Rose.

    Fixed #652, thanks to a patch by emerose; --fqdn again
    works with puppetd.

    Added an extra check to the Mongrel support so that
    Apache can be used with optional cert checking, instead
    of mandatory, thus allowing Mongrel to function as the CA.
    This is thanks to work done by Marcin Owsiany.

0.23.1 (beaker)
    You can now specify relationships to classes, which work
    exactly like relationships to defined types:
        require => Class[myclass]
    This works with qualified classes, too.

    You can now do simple queries in a collection of
    exported resources.  You still cannot do multi-condition queries,
    though. (#703)

    puppetca now exits with a non-zero code if it cannot
    find any host certificates to clean. (Patch by Dean
    Wilson.)

    Fully-qualified resources can now have defaults. (#589)

    Resource references can now be fully-qualified names,
    meaning you can list definitions with a namespace as
    dependencies.  (#468)

    Files modified using a FileType instance, as ParsedFile
    does, will now automatically get backed up to the filebucket
    named "puppet".

    Added a 'maillist' type for managing mailing lists.

    Added a 'mailalias' type for managing mail aliases.

    Added patch by Valentin Vidic that adds the '+>' syntax to
    resources, so parameter values can be added to.

    The configuration client now pulls libraries down to $libdir,
    and all autoloading is done from there with full support
    for any reloadable file, such as types and providers. (#621)
    Note that this is not backward compatible -- if you're using
    pluginsync right now, you'll need to disable it on your clients
    until you can upgrade them.

    The Rails log level can now be set via (shockingly!) the
    'rails_loglevel' parameter (#710).  Note that this isn't
    exactly the feature asked for, but I could not find a
    way to directly copy ActiveRecord's concept of an environment.

    External node sources can now return undefined classes (#687). 

    Puppet clients now have http proxy support (#701).

    The parser now throws an error when a resource reference
    is created for an unknown type.  Also, resource references
    look up defined types and translate their type accordingly. (#706)

    Hostnames can now be double quoted.

    Adding module autoloading (#596) -- you can now 'include' classes
    from modules without ever needing to specifically load them.

    Class names and node names now conflict (#620).

0.23.0
    Modified the fileserver to cache file information, so that
    each file isn't being read on every connection.  Also,
    added londo's patch from #678 to avoid reading entire files
    into memory.

    Fixed environment handling in the crontab provider (#669).

    Added patch by trombik in #572, supporting old-style
    freebsd init scripts with '.sh' endings.

    Added fink package provider (#642), as provided by 'do'.

    Marked the dpkg package provider as versionable (#647).

    Applied patches by trombik to fix FreeBSD ports (#624 and #628).

    Fixed the CA server so that it refuses to send back a certificate
    whose public key doesn't match the CSR.  Instead, it tells the
    user to run 'puppetca --clean'.

    Invalid certificates are no longer written to disk (#578).

    Added a package provider (appdmg) able to install .app packages
    on .dmg files on OS X (#641).

    Applied the patch from #667 to hopefully kill the client hanging
    problems (permanently, this time).

    Fixed functions so that they accept most other rvalues as valid values
    (#548).

    COMPATIBILITY ALERT:
    Significantly reworked external node support, in a way that's NOT
    backward-compatible:

        Only ONE node source can be used -- you can use LDAP, code, or
        an external node program, but not more than one.
    
        LDAP node support has two changes:  First, the "ldapattrs" attribute is
        now used for setting the attributes to retrieve from the server (in
        addition to required attriutes), and second, all retrieved attributes
        are set as variables in the top scope.  This means you can set attributes
        on your LDAP nodes and they will automatically appear as variables
        in your configurations.

        External node support has been completely rewritten.  These programs must
        now generate a YAML dump of a hash, with "classes" and "parameters" keys.
        The classes should be an array, and the parameters should be a hash.  The
        external node program has no support for parent nodes -- the script must
        handle that on its own.

    Reworked the database schema used to store configurations with the
    storeconfigs option.  
    
    Replaced the obsolete RRD ruby library with the maintained
    RubyRRDtool library (which requires rrdtool2) (#659).

    The Portage package provider now calls eix-update automatically
    when eix's database is absent or out of sync (#666).

    Mounts now correctly handle existing fstabs with no pass or dump values
    (#550).

    Mounts now default to 0 for pass and dump (#112).

    Added urpmi support (#592).

    Finishing up the type => provider interface work.  Basically, package
    providers now return lists of provider instances.  In the proces,
    I rewrote the interface between package types and providers, and also
    enabled prefetching on all packages.  This should significantly speed
    up most package operations.

    Hopefully fixing the file descriptor/open port problems, with patches
    from Valentin Vidic.

    Significantly reworked the type => provider interface with respect to
    listing existing provider instances.  The class method on both
    class heirarchies has been renamed to 'instances', to start.  Providers
    are now expected to return provider instances, instead of creating
    resources, and the resource's 'instances' method is expected to
    find the matching resource, if any, and set the resource's
    provider appropriately.  This *significantly* reduces the reliance on
    effectively global state (resource references in the resource classes).
    This global state will go away soon.

    Along with this change, the 'prefetch' class method on providers now
    accepts the list of resources for prefetching.  This again reduces
    reliance on global state, and makes the execution path much easier
    to follow.

    Fixed #532 -- reparsing config files now longer throws an exception.

    Added some warnings and logs to the service type so
    users will be encouraged to specify either "ensure"
    or "enabled" and added debugging to indicate why
    restarting is skipped when it is.

    Changed the location of the classes.txt to the state
    directory.

    Added better error reporting on unmatched brackets.

    Moved puppetd and puppetmasterd to sbin in svn and fixed install.rb
    to copy them into sbin on the local system appropriately.  (#323)

    Added a splay option (#501).  It's disabled when running under
    --test in puppetd.  The value is random but cached.  It defaults
    to the runinterval but can be tuned with --splaylimit

    Changing the notify type so that it always uses
    the loglevel.

    Fixing #568 - nodes can inherit from quoted node names.

    Tags (and thus definitions and classes) can now be a single
    character. (#566)

    Added an 'undef' keyword (#629), which will evaluate to ""
    within strings but when used as a resource parameter value
    will cause that parameter to be evaluated as undefined.

    Changed the topological sort algorithm (#507) so it will always
    fail on cycles.

    Added a 'dynamicfacts' configuration option; any facts in that
    comma-separated list will be ignored when comparing facts to 
    see if they have changed and thus whether a recompile is necessary.

    Renamed some poorly named internal variables:
        @models in providers are now either @resource or
        @resource_type (#605).

        @children is no longer used except by components (#606).

        @parent is now @resource within parameters (#607).

    The old variables are still set for backward compatibility.

    Significantly reworking configuration parsing.  Executables all now
    look for 'puppet.conf' (#206), although they will parse the old-style
    configuration files if they are present, although they throw a deprecation
    warning.  Also, file parameters (owner, mode, group) are now set on the
    same line as the parameter, in brackets. (#422)

    Added transaction summaries (available with the --summarize option),
    useful for getting a quick idea of what happened in a transaction.
    Currently only useful on the client or with the puppet interpreter.

    Changed the interal workings for retrieve and removed the :is attribute
    from Property.  The retrieve methods now return the current value of
    the property for the system.

    Removed acts_as_taggable from the rails models.

0.22.4
    Execs now autorequire the user they run as, as long as the user
    is specified by name. (#430)

    Files on the local machine but not on the remote server during
    a source copy are now purged if purge => true. (#594)

    Providers can now specify that some commands are optional (#585).
    Also, the 'command' method returns nil on missing commands,
    rather than throwing an error, so the presence of commands
    be tested.

    The 'useradd' provider for Users can now manage passwords.
    No other providers can, at this point.

    Parameters can now declare a dependency on specific
    features, and parameters that require missing features
    will not be instantiated.  This is most useful for
    properties.

    FileParsing classes can now use instance_eval to add
    many methods at once to a record type.

    Modules no longer return directories in the list of found
    manifests (#588).

    The crontab provider now defaults to root when there is no
    USER set in the environment.

    Puppetd once again correctly responds to HUP.

    Added a syntax for referring to variables defined in
    other classes (e.g., $puppet::server).

    STDIN, STDOUT, STDERR are now redirected to /dev/null in
    service providers descending from base.

    Certificates are now valid starting one day before they are
    created, to help handle small amounts of clock skew.

    Files are no longer considered out of sync if some properties
    are out of sync but they have no properties that can create
    the file.

0.22.3
    Fixed backward compatibility for logs and metrics from older clients.

    Fixed the location of the authconfig parameters so there aren't
    loading order issues.

    Enabling attribute validation on the providers that subclass
    'nameservice', so we can verify that an integer is passed to
    UID and GID.

    Added a stand-alone filebucket client, named 'filebucket'.

    Fixed the new nested paths for filebuckets; the entire md5 sum was
    not being stored.

    Fixing #553; -M is no longer added when home directories are being
    managed on Red Hat.

0.22.2 (grover)
    Users can now manage their home directories, using the managehome
    parameter, partially using patches provided by Tim Stoop and
    Matt Palmer. (#432)

    Added 'ralsh' (formerly x2puppet) to the svn tree.  When possible it
    should be added to the packages.

    The 'notify' type now defaults to its message being the same as its name.

    Reopening $stdin to read from /dev/null during execution, in hopes that
    init scripts will stop hanging.

    Changed the 'servername' fact set on the server to use the server's fqdn,
    instead of the short-name.

    Changing the location of the configuration cache.  It now defaults to being
    in the state directory, rather than in the configuration directory.

    All parameter instances are stored in a single @parameters instance variable
    hash within resource type instances.  We used to use separate hashes for
    each parameter type.

    Added the concept of provider features.  Eventually these should be able
    to express the full range of provider functionality, but for now they can
    test a provider to see what methods it has set and determine what features it
    provides as a result.  These features are integrated into the doc generation
    system so that you get feature documentation automatically.

    Switched apt/aptitide to using "apt-cache policy" instead of "apt-cache showpkg"
    for determining the latest available version. (#487)

    FileBuckets now use a deeply nested structure for storing files, so
    you do not end up with hundreds or thousands of files in the same
    directory. (#447)

    Facts are now cached in the state file, and when they change the configuration
    is always recompiled. (#519)

    Added 'ignoreimport' setting for use in commit hooks.  This causes the
    parser to ignore import statements so a single file can be parse-checked.  (#544)

    Import statements can now specify multiple comma-separated arguments.

    Definitions now support both 'name' and 'title', just like any other
    resource type. (#539)

    Added a generate() command, which sets values to the result of an external
    command. (#541)

    Added a file() command to read in files with no interpolation.  The first
    found file has its content returned.

    puppetd now exits if no cert is present in onetime mode. (#533)

    The client configuration cache can be safely removed and the client
    will correctly realize the client is not in sync.

    Resources can now be freely deleted, thus fixing many problems introduced
    when deletion of required resources was forbidden when purging was introduced.
    Only resources being purged will not be deleted.

    Facts and plugins now download even in noop mode (#540).

    Resources in noop mode now log when they would have responded to an event (#542).

    Refactored cron support entirely.  Cron now uses providers, and there
    is a single 'crontab' provider that handles user crontabs.  While this
    refactor does not include providers for /etc/crontab or cron.d, it should
    now be straightforward to write those providers.

    Changed the parameter sorting so that the provider parameter comes
    right after name, so the provider is available when the other parameters
    and properties are being created.

    Redid some of the internals of the ParsedFile provider base class.
    It now passes a FileRecord around instead of a hash.

    Fixing a bug related to link recursion that caused link directories
    to always be considered out of sync.

    The bind address for puppetmasterd can now be specified with 
    --bindaddress.

    Added (probably experimental) mongrel support.  At this point you're
    still responsible for starting each individual process, and you have to
    set up a proxy in front of it.

    Redesigned the 'network' tree to support multiple web servers, including
    refactoring most of the structural code so it's much clearer and more
    reusable now.

    Set up the CA client to default to ca_server and ca_port, so you can
    easily run a separate CA.

    Supporting hosts with no domain name, thanks to a patch from
    Dennis Jacobfeuerborn.

    Added an 'ignorecache' option to tell puppetd to force a recompile, thanks to
    a patch by Chris McEniry.

    Made up2date the default for RHEL < 4 and yum the default for the rest.

    The yum provider now supports versions.

    Case statements correctly match when multiple values are provided,
    thanks to a patch by David Schmitt.

    Functions can now be called with no arguments.

    String escapes parse correctly in all cases now, thanks to a patch by
    cstorey.

    Subclasses again search parent classes for defaults.

    You can now purge apt and dpkg packages.

    When doing file recursion, 'ensure' only affects the top-level directory.

    States have been renamed to Properties.

0.22.1 (kermit) -- Mostly a bugfix release
    Compile times now persist between restarts of puppetd.

    Timeouts have been added to many parts of Puppet, reducing the likelihood
    if it hanging forever on broken scripts or servers.

    All of the documentation and recipes have been moved to the wiki by Peter
    Abrahamsen and Ben Kite has moved the FAQ to the wiki.

    Explicit relationships now override automatic relationships, allowing you
    to manually specify deletion order when removing resources.

    Resources with dependencies can now be deleted as long as all of their
    dependencies are also being deleted.

    Namespaces for both classes and definitions now work much more consistently.
    You should now be able to specify a class or definition with a namespace
    everywhere you would normally expect to be able to specify one without.

    Downcasing of facts can be selectively disabled.

    Cyclic dependency graphs are now checked for and forbidden.

    The netinfo mounts provider was commented out, because it really doesn't
    work at all.  Stupid NetInfo stores mount information with the device as
    the key, which doesn't work with my current NetInfo code.

    Otherwise, lots and lots of bugfixes.  Check the tickets associated with the
    'kermit' milestone.

0.22.0
    Integrated the GRATR graph library into Puppet, for handling resource
    relationships.

    Lots of bug-fixes (see bugs tickets associated with the 'minor' milestone).

    Added new 'resources' metatype, which currently only includes the ability
    to purge unmanaged resources.

    Added better ability to generate new resource objects during transactions
    (using 'generate' and 'eval_generate' methods).

    Rewrote all Rails support with a much better database design.  Export/collect
    now works, although the database is incompatible with previous versions.

    Removed downcasing of facts and made most of the language case-insensitive.

    Added support for printing the graphs built during transactions.

    Reworked how paths are built for logging.

    Switched all providers to directly executing commands instead of going through
    a subshell, which removes the need to quote or escape arguments.

0.20.1
    Mostly a bug-fix release, with the most important fix being the
    multiple-definition error.

    Completely rewrote the ParsedFile system; each provider is now much
    shorter and much more maintainable.  However, fundamental problems
    were found with the 'port' type, so it was disabled.  Also, added
    a NetInfo provider for 'host' and an experimental NetInfo provider
    for 'mount'.

    Made the RRDGraph report *much* better and added reference
    generation for reports and functions.

0.20.0
    Significantly refactored the parser.  Resource overrides now consistently
    work anywhere in a class hierarchy.

    The language was also modified somewhat.  The previous export/collect syntax
    is now used for handling virtual objects, and export/collect (which is still
    experimental) now uses double sigils (@@ and <<| |>>).

    Resource references (e.g., File["/etc/passwd"]) now have to be capitalized,
    in fitting in with capitalizing type operations.

    As usual, lots of other smaller fixes, but most of the work was in the language.

0.19.3
    Fixing a bug in server/master.rb that causes the hostname
    not to be available in locally-executed manifests.

0.19.2
    Fixing a few smaller bugs, notably in the reports system.

    Refreshed objects now generate an event, which can result in further
    refreshes of other objects.

0.19.1
    Fixing two critical bugs:  User management works again and cron jobs are
    no longer added to all user accounts.

0.19.0
    Added provider support.

    Added support for %h, %H, and %d expansion in fileserver.conf.

    Added Certificate Revocation support.

    Made dynamic loading pervasive -- nearly every aspect of Puppet will now
    automatically load new instances (e.g., types, providers, and reports).

    Added support for automatic distribution of facts and plugins (custom types).

0.18.4
    Another bug-fix release.  The most import bug fixed is that
    cronjobs again work even with initially empty crontabs.

0.18.3
    Mostly a bug-fix release; fixed small bugs in the functionality added in
    0.18.2.

0.18.2
    Added templating support.

    Added reporting.

    Added gem and blastwave packaging support.

0.18.1
    Added signal handlers for HUP, so both client and server deal correctly with it.

    Added signal handler for USR1, which triggers a run on the client.

    As usual, fixed many bugs.

    Significant fixes to puppetrun -- it should behave much more correctly now.

    Added "fail" function which throws a syntax error if it's encountered.

    Added plugin downloading from the central server to the client.  It must be
    enabled with --pluginsync.

    Added support for FreeBSD's special "@daily" cron schedules.

    Correctly handling spaces in file sources.

    Moved documentation into svn tree.
    
0.18.0
    Added support for a "default" node.

    When multiple nodes are specified, they must now be comma-separated (this
    introduces a language incompatibility).

    Failed dependencies cause dependent objects within the same transaction
    not to run.

    Many updates to puppetrun

    Many bug fixes

    Function names are no longer reserved words.

    Links can now replace files.

0.17.2
    Added "puppetrun" application and associated runner server and client classes.

    Fixed cron support so it better supports valid values and environment settings.

0.17.1
    Fixing a bug requiring rails on all Debian boxes

    Fixing a couple of other small bugs

0.17.0
    Adding ActiveRecord integration on the server

    Adding export/collect functionality

    Fixing many bugs

0.16.5
    Fixing a critical bug in importing classes from other files

    Fixing nodename handling to actually allow dashes

0.16.4
    Fixing a critical bug in puppetd when acquiring a certificate for the first
    time

0.16.3
    Some significant bug fixes

    Modified puppetd so that it can now function as an agent independent
    of a puppetmasterd process, e.g., using the PuppetShow web application.

0.16.2
    Modified some of the AST classes so that class names, definition names, and
    node names are all set within the code being evaluated, so 'tagged(name)' returns
    true while evaluating 'name', for instance.

    Added '--clean' argument to puppetca to remove all traces of a given
    client.

0.16.1
    Added 'tagged' and 'defined' functions.

    Moved all functions to a general framework that makes it very easy to add new
    functions.

0.16.0
    Added 'tag' keyword/function.

    Added FreeBSD Ports support

    Added 'pelement' server for sending or receiving Puppet objects, although
    none of the executables use it yet.

0.15.3
    Fixed many bugs in :exec, including adding support for arrays of checks

    Added autoloading for types and service variants (e.g., you can now
    just create a new type in the appropriate location and use it in Puppet,
    without modifying the core Puppet libs).

0.15.2
    Added darwinport, Apple .pkg, and freebsd package types
    Added 'mount type
    Host facts are now set at the top scope (Bug #103)
    Added -e (inline exection) flag to 'puppet' executable
    Many small bug fixes

0.15.1
    Fixed 'yum' installs so that they successfully upgrade packages.
    Fixed puppetmasterd.conf file so group settings take.

0.15.0
    Upped the minor release because the File server is incompatible with 0.14,
        because it now handles links.

    The 'symlink' type is deprecated (but still present), in favor of using
        files with the 'target' parameter.

    Unset variables no longer throw an error, they just return an empty string

    You can now specify tags to restrict which objects run during a given run.

    You can also specify to skip running against the cached copy when there's
    a failure, which is useful for testing new configurations.

    RPMs and Sun packages can now install, as long as they specify a package
        location, and they'll automatically upgrade if you point them to a new
        file with an upgrade.
    Multiple bug fixes.


0.14.1
    Fixed a couple of small logging bugs
    Fixed a bug with handling group ownership of links

0.14.0
    Added some ability to selectively manage symlinks when doing file management
    Many bug fixes
    Variables can now be used as the test values in case statements and selectors
    Bumping a minor release number because 0.13.4 introduced a protocol
        incompatibility and should have had a minor rev bump

0.13.6
    Many, many small bug fixes
    FreeBSD user/group support has been added
    The configuration system has been rewritten so that daemons can now generate
        and repair the files and directories they need. (Fixed bug #68.)
    Fixed the element override issues; now only subclasses can override values.

0.13.5
    Fixed packages so types can be specified
    Added 'enable' state to services, although it does not work everywhere yet

0.13.4
    A few important bug fixes, mostly in the parser.

0.13.3
    Changed transactions to be one-stage instead of two
    Changed all types to use self[:name] instead of self.name, to support
        the symbolic naming implemented in 0.13.1

0.13.2
    Changed package[answerfile] to package[adminfile], and added package[responsefile]
    Fixed a bunch of internal functions to behave more consistently and usefully

0.13.1
    Fixed RPM spec files to create puppet user and group (lutter)
    Fixed crontab reading and writing (luke)
    Added symbolic naming in the language (luke)

0.13.0
    Added support for configuration files.
    Even more bug fixes, including the infamous 'frozen object' bug, which was a
        problem with 'waitforcert'.
    David Lutterkort got RPM into good shape.

0.12.0
    Added Scheduling, and many bug fixes, of course.

0.11.2
    Fixed bugs related to specifying arrays of requirements
    Fixed a key bug in retrieving checksums
    Fixed lots of usability bugs
    Added 'fail' methods that automatically add file and line info when possible,
    and converted many errors to use that method

0.11.1
    Fixed bug with recursive copying with 'ignore' set.
    Added OpenBSD package support.

0.11.0
    Added 'ensure' state to many elements.
    Modified puppetdoc to correctly handle indentation and such.
    Significantly rewrote much of the builtin documentation to take advantage
        of the new features in puppetdoc, including many examples.

0.10.2
    Added SMF support
    Added autorequire functionality, with specific support for exec and file
        Exec elements autorequire any mentioned files, including the scripts,
        along with their CWDs.
        Files autorequire any parent directories.
    Added 'alias' metaparam.
    Fixed dependencies so they don't depend on file order.

0.10.1
    Added Solaris package support and changed puppetmasterd to run as
    a non-root user.

0.10.0
    Significant refactoring of how types, states, and parameters work, including
    breaking out parameters into a separate class.  This refactoring did not
    introduce much new functionality, but made extension of Puppet significantly
    easier

    Also, fixed the bug with 'waitforcert' in puppetd.

0.9.4
    Small fix to wrap the StatusServer class in the checks for required classes.
    
0.9.3
    Fixed some significant bugs in cron job management.

0.9.2
    Second Public Beta

0.9.0
    First Public Beta<|MERGE_RESOLUTION|>--- conflicted
+++ resolved
@@ -1,12 +1,10 @@
-<<<<<<< HEAD
     Removed support for the 'node_name' setting in LDAP and external node lookups.
     Also removed support for 'default' nodes in external nodes.
     LDAP nodes now use the certificate name, the short name, and 'default',
     but external nodes just use the certificate name and any custom terminus
     types will use just the certificate name.
-=======
+    
     Fixed #1201 - all external node attributes are converted to strings.
->>>>>>> ac7f5961
 
     Adding a ResourceTemplate class for using templates directly
     within resources (i.e., client-side templates).  This would really
