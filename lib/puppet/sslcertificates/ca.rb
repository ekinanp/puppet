--- conflicted
+++ resolved
@@ -279,23 +279,12 @@
   def storeclientcert(cert)
     host = thing2name(cert)
 
-<<<<<<< HEAD
-        csrfile = host2csrfile(host)
-        if File.exists?(csrfile)
-            raise Puppet::Error, "Certificate request for %s already exists" % host
-        end
-
-        Puppet.settings.writesub(:csrdir, csrfile) do |f|
-            f.print csr.to_pem
-        end
-=======
     certfile = host2certfile(host)
     Puppet.notice "Overwriting signed certificate #{certfile} for #{host}" if File.exists?(certfile)
 
     Puppet::SSLCertificates::Inventory::add(cert)
     Puppet.settings.writesub(:signeddir, certfile) do |f|
       f.print cert.to_pem
->>>>>>> 8747479d
     end
   end
 
