--- conflicted
+++ resolved
@@ -1319,21 +1319,8 @@
       by `puppet`, and should only be set if you're writing your own Puppet
       executable.",
     },
-<<<<<<< HEAD
-    :serverport => {
+    :masterport => {
       :default    => 8140,
-      :type       => :port,
-      :desc       => "The default port puppet subcommands use to communicate
-      with Puppet Server. (eg `puppet facts upload`, `puppet agent`). May be
-      overridden by more specific settings (see `ca_port`, `report_port`).",
-      :hook       => proc do |value|
-        Puppet[:masterport] = value unless Puppet.settings.set_by_config?(:masterport)
-      end
-    },
-=======
->>>>>>> a78e3202
-    :masterport => {
-      :default    => "$serverport",
       :type       => :port,
       :desc       => "The default port puppet subcommands use to communicate
       with Puppet Server. (eg `puppet facts upload`, `puppet agent`). May be
