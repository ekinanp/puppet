--- conflicted
+++ resolved
@@ -629,17 +629,10 @@
     before :each do
       @catalog = Puppet::Resource::Catalog.new("host")
 
-<<<<<<< HEAD
       @transaction = Puppet::Transaction.new(@catalog, nil, Puppet::Graph::SequentialPrioritizer.new)
-      Puppet::Transaction.stubs(:new).returns(@transaction)
-      @transaction.stubs(:evaluate)
-      @transaction.stubs(:for_network_device=)
-=======
-      @transaction = Puppet::Transaction.new(@catalog, nil, Puppet::Graph::RandomPrioritizer.new)
       allow(Puppet::Transaction).to receive(:new).and_return(@transaction)
       allow(@transaction).to receive(:evaluate)
       allow(@transaction).to receive(:for_network_device=)
->>>>>>> c4b0f889
 
       allow(Puppet.settings).to receive(:use)
     end
