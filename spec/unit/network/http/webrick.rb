#!/usr/bin/env ruby
#
#  Created by Rick Bradley on 2007-10-15.
#  Copyright (c) 2007. All rights reserved.

require File.dirname(__FILE__) + '/../../../spec_helper'
require 'puppet/network/http'

describe Puppet::Network::HTTP::WEBrick, "after initializing" do
    it "should not be listening" do
        Puppet::Network::HTTP::WEBrick.new.should_not be_listening
    end
end

describe Puppet::Network::HTTP::WEBrick, "when turning on listening" do
    before do
        @mock_webrick = stub('webrick', :[] => {})
        [:mount, :start, :shutdown].each {|meth| @mock_webrick.stubs(meth)}        
        WEBrick::HTTPServer.stubs(:new).returns(@mock_webrick)
        @server = Puppet::Network::HTTP::WEBrick.new
        [:setup_logger, :setup_ssl].each {|meth| @server.stubs(meth).returns({})} # the empty hash is required because of how we're merging
        @listen_params = { :address => "127.0.0.1", :port => 31337,
            :handlers => [ :node, :catalog ], :xmlrpc_handlers => [], :protocols => [ :rest ]
        }
    end

    it "should fail if already listening" do
        @server.listen(@listen_params)
        Proc.new { @server.listen(@listen_params) }.should raise_error(RuntimeError)
    end

    it "should require at least one handler" do
        Proc.new { @server.listen(@listen_params.delete_if {|k,v| :handlers == k}) }.should raise_error(ArgumentError)
    end

    it "should require at least one protocol" do
        Proc.new { @server.listen(@listen_params.delete_if {|k,v| :protocols == k}) }.should raise_error(ArgumentError)
    end

    it "should require a listening address to be specified" do
        Proc.new { @server.listen(@listen_params.delete_if {|k,v| :address == k})}.should raise_error(ArgumentError)
    end

    it "should require a listening port to be specified" do
        Proc.new { @server.listen(@listen_params.delete_if {|k,v| :port == k})}.should raise_error(ArgumentError)        
    end

    it "should order a webrick server to start" do
        @mock_webrick.expects(:start)
        @server.listen(@listen_params)
    end

    it "should tell webrick to listen on the specified address and port" do
        WEBrick::HTTPServer.expects(:new).with {|args|
            args[:Port] == 31337 and args[:BindAddress] == "127.0.0.1"
        }.returns(@mock_webrick)
        @server.listen(@listen_params)
    end

    it "should configure a logger for webrick" do
        @server.expects(:setup_logger).returns(:Logger => :mylogger)

        WEBrick::HTTPServer.expects(:new).with {|args|
            args[:Logger] == :mylogger
        }.returns(@mock_webrick)

        @server.listen(@listen_params)
    end

    it "should configure SSL for webrick" do
        @server.expects(:setup_ssl).returns(:Ssl => :testing, :Other => :yay)

        WEBrick::HTTPServer.expects(:new).with {|args|
            args[:Ssl] == :testing and args[:Other] == :yay
        }.returns(@mock_webrick)

        @server.listen(@listen_params)
    end

    it "should be listening" do
        @server.listen(@listen_params)
        @server.should be_listening
    end

    describe "when the REST protocol is requested" do
        it "should use a WEBrick + REST class to configure WEBrick" do
            Puppet::Network::HTTP::WEBrick.expects(:class_for_protocol).with(:rest).at_least_once
            @server.listen(@listen_params.merge(:protocols => [:rest]))
        end

        it "should instantiate a handler for each protocol+handler pair to configure web server routing" do
            @listen_params[:protocols].each do |protocol|
                @listen_params[:handlers].each do |handler|
                    @mock_webrick.expects(:mount)
                end
            end
            @server.listen(@listen_params)        
        end
    end

    describe "when the XMLRPC protocol is requested" do
        before do
            @servlet = mock 'servlet'

            Puppet::Network::XMLRPC::WEBrickServlet.stubs(:new).returns @servlet

            @master_handler = mock('master_handler')
            @file_handler = mock('file_handler')

            @master = mock 'master'
            @file = mock 'file'
            @master_handler.stubs(:new).returns @master
            @file_handler.stubs(:new).returns @file

            Puppet::Network::Handler.stubs(:handler).with(:master).returns @master_handler
            Puppet::Network::Handler.stubs(:handler).with(:fileserver).returns @file_handler
        end

        it "should do nothing if no xmlrpc handlers have been specified" do
            Puppet::Network::Handler.expects(:handler).never

            @server.listen(@listen_params.merge(:protocols => [:xmlrpc], :xmlrpc_handlers => []))
        end

        it "should look the handler classes up via their base class" do
            Puppet::Network::Handler.expects(:handler).with(:master).returns @master_handler
            Puppet::Network::Handler.expects(:handler).with(:fileserver).returns @file_handler

            @server.listen(@listen_params.merge(:protocols => [:xmlrpc], :xmlrpc_handlers => [:master, :fileserver]))
        end

        it "should create an instance for each requested xmlrpc handler" do
            @master_handler.expects(:new).returns @master
            @file_handler.expects(:new).returns @file

            @server.listen(@listen_params.merge(:protocols => [:xmlrpc], :xmlrpc_handlers => [:master, :fileserver]))
        end

        it "should create a webrick servlet with the xmlrpc handler instances" do
            Puppet::Network::XMLRPC::WEBrickServlet.expects(:new).with([@master, @file]).returns @servlet

            @server.listen(@listen_params.merge(:protocols => [:xmlrpc], :xmlrpc_handlers => [:master, :fileserver]))
        end

        it "should mount the webrick servlet at /RPC2" do
            @mock_webrick.stubs(:mount)
            @mock_webrick.expects(:mount).with("/RPC2", @servlet)

            @server.listen(@listen_params.merge(:protocols => [:xmlrpc], :xmlrpc_handlers => [:master, :fileserver]))
        end
    end

    it "should fail if services from an unknown protocol are requested" do
        Proc.new { @server.listen(@listen_params.merge(:protocols => [ :foo ]))}.should raise_error
    end
end


describe Puppet::Network::HTTP::WEBrick, "when looking up the class to handle a protocol" do
    it "should require a protocol" do
        lambda { Puppet::Network::HTTP::WEBrick.class_for_protocol }.should raise_error(ArgumentError)
    end
<<<<<<< HEAD

    it "should accept a protocol" do
        lambda { Puppet::Network::HTTP::WEBrick.class_for_protocol("bob") }.should_not raise_error(ArgumentError)    
    end

    it "should use a WEBrick + REST class when a REST protocol is specified" do
        Puppet::Network::HTTP::WEBrick.class_for_protocol("rest").should == Puppet::Network::HTTP::WEBrickREST
    end

=======
    
    it "should accept a protocol" do
        lambda { Puppet::Network::HTTP::WEBrick.class_for_protocol("bob") }.should_not raise_error(ArgumentError)        
    end
    
    it "should use a WEBrick + REST class when a REST protocol is specified" do
        Puppet::Network::HTTP::WEBrick.class_for_protocol("rest").should == Puppet::Network::HTTP::WEBrickREST
    end
    
>>>>>>> 7b2c310e
    it "should fail when an unknown protocol is specified" do
        lambda { Puppet::Network::HTTP::WEBrick.class_for_protocol("abcdefg") }.should raise_error
    end
end

describe Puppet::Network::HTTP::WEBrick, "when turning off listening" do
    before do
        @mock_webrick = stub('webrick', :[] => {})
        [:mount, :start, :shutdown].each {|meth| @mock_webrick.stubs(meth)}
        WEBrick::HTTPServer.stubs(:new).returns(@mock_webrick)
        @server = Puppet::Network::HTTP::WEBrick.new        
        [:setup_logger, :setup_ssl].each {|meth| @server.stubs(meth).returns({})} # the empty hash is required because of how we're merging
        @listen_params = { :address => "127.0.0.1", :port => 31337, :handlers => [ :node, :catalog ], :protocols => [ :rest ] }
    end

    it "should fail unless listening" do
        Proc.new { @server.unlisten }.should raise_error(RuntimeError)
    end

    it "should order webrick server to stop" do
        @mock_webrick.expects(:shutdown)
        @server.listen(@listen_params)
        @server.unlisten
    end

    it "should no longer be listening" do
        @server.listen(@listen_params)
        @server.unlisten
        @server.should_not be_listening
    end
end

describe Puppet::Network::HTTP::WEBrick do
    before do
        @mock_webrick = stub('webrick', :[] => {})
        [:mount, :start, :shutdown].each {|meth| @mock_webrick.stubs(meth)}        
        WEBrick::HTTPServer.stubs(:new).returns(@mock_webrick)
        @server = Puppet::Network::HTTP::WEBrick.new
    end

    describe "when configuring an http logger" do
        before do
            Puppet.settings.stubs(:value).returns "something"
            Puppet.settings.stubs(:use)
            @filehandle = stub 'handle', :fcntl => nil, :sync => nil

            File.stubs(:open).returns @filehandle
        end

        it "should use the settings for :main, :ssl, and the process name" do
            Puppet.settings.stubs(:value).with(:name).returns "myname"
            Puppet.settings.expects(:use).with(:main, :ssl, "myname")

            @server.setup_logger
        end

        it "should use the masterlog if the process name is 'puppetmasterd'" do
            Puppet.settings.stubs(:value).with(:name).returns "puppetmasterd"
            Puppet.settings.expects(:value).with(:masterhttplog).returns "/master/log"

            File.expects(:open).with("/master/log", "a+").returns @filehandle

            @server.setup_logger
        end

        it "should use the httplog if the process name is not 'puppetmasterd'" do
            Puppet.settings.stubs(:value).with(:name).returns "other"
            Puppet.settings.expects(:value).with(:httplog).returns "/other/log"

            File.expects(:open).with("/other/log", "a+").returns @filehandle

            @server.setup_logger
        end

        describe "and creating the logging filehandle" do
            it "should set fcntl to 'Fcntl::F_SETFD, Fcntl::FD_CLOEXEC'" do
                @filehandle.expects(:fcntl).with(Fcntl::F_SETFD, Fcntl::FD_CLOEXEC)

                @server.setup_logger
            end

            it "should sync the filehandle" do
                @filehandle.expects(:sync)

                @server.setup_logger
            end
        end

        it "should create a new WEBrick::Log instance with the open filehandle" do
            WEBrick::Log.expects(:new).with(@filehandle)

            @server.setup_logger
        end

        it "should set debugging if the current loglevel is :debug" do
            Puppet::Util::Log.expects(:level).returns :debug

            WEBrick::Log.expects(:new).with { |handle, debug| debug == WEBrick::Log::DEBUG }

            @server.setup_logger
        end

        it "should return the logger as the main log" do
            logger = mock 'logger'
            WEBrick::Log.expects(:new).returns logger

            @server.setup_logger[:Logger].should == logger
        end

        it "should return the logger as the access log using both the Common and Referer log format" do
            logger = mock 'logger'
            WEBrick::Log.expects(:new).returns logger

            @server.setup_logger[:AccessLog].should == [
                [logger, WEBrick::AccessLog::COMMON_LOG_FORMAT],
                [logger, WEBrick::AccessLog::REFERER_LOG_FORMAT]
            ]
        end
    end

    describe "when configuring ssl" do
        before do
            @key = stub 'key', :content => "mykey"
            @cert = stub 'cert', :content => "mycert"
            @host = stub 'host', :key => @key, :certificate => @cert, :name => "yay", :ssl_store => "mystore"

            Puppet::SSL::Certificate.stubs(:find).with('ca').returns @cert

            Puppet::SSL::Host.stubs(:new).returns @host
        end

        it "should use the key from an SSL::Host instance created with the default name" do
            Puppet::SSL::Host.expects(:new).returns @host
            @host.expects(:key).returns @key

            @server.setup_ssl[:SSLPrivateKey].should == "mykey"
        end

        it "should generate its files if no certificate can be found" do
            @host.expects(:certificate).times(2).returns(nil).then.returns(@cert)

            @host.expects(:generate)

            @server.setup_ssl
        end

        it "should configure the certificate" do
            @server.setup_ssl[:SSLCertificate].should == "mycert"
        end

        it "should fail if no CA certificate can be found" do
            Puppet::SSL::Certificate.stubs(:find).with('ca').returns nil

            lambda { @server.setup_ssl }.should raise_error(Puppet::Error)
        end

        it "should specify the path to the CA certificate" do
            Puppet.settings.stubs(:value).returns "whatever"
            Puppet.settings.stubs(:value).with(:hostcrl).returns 'false'
            Puppet.settings.stubs(:value).with(:localcacert).returns '/ca/crt'

            @server.setup_ssl[:SSLCACertificateFile].should == "/ca/crt"
        end

        it "should start ssl immediately" do
            @server.setup_ssl[:SSLStartImmediately].should be_true
        end

        it "should enable ssl" do
            @server.setup_ssl[:SSLEnable].should be_true
        end

        it "should configure the verification method as 'OpenSSL::SSL::VERIFY_PEER'" do
            @server.setup_ssl[:SSLVerifyClient].should == OpenSSL::SSL::VERIFY_PEER
        end

        it "should add an x509 store" do
            Puppet.settings.stubs(:value).returns "whatever"
            Puppet.settings.stubs(:value).with(:hostcrl).returns '/my/crl'

            @host.expects(:ssl_store).returns "mystore"

            @server.setup_ssl[:SSLCertificateStore].should == "mystore"
        end

        it "should set the certificate name to 'nil'" do
            @server.setup_ssl[:SSLCertName].should be_nil
        end
    end
end<|MERGE_RESOLUTION|>--- conflicted
+++ resolved
@@ -160,27 +160,15 @@
     it "should require a protocol" do
         lambda { Puppet::Network::HTTP::WEBrick.class_for_protocol }.should raise_error(ArgumentError)
     end
-<<<<<<< HEAD
 
     it "should accept a protocol" do
-        lambda { Puppet::Network::HTTP::WEBrick.class_for_protocol("bob") }.should_not raise_error(ArgumentError)    
+        lambda { Puppet::Network::HTTP::WEBrick.class_for_protocol("bob") }.should_not raise_error(ArgumentError)        
     end
 
     it "should use a WEBrick + REST class when a REST protocol is specified" do
         Puppet::Network::HTTP::WEBrick.class_for_protocol("rest").should == Puppet::Network::HTTP::WEBrickREST
     end
 
-=======
-    
-    it "should accept a protocol" do
-        lambda { Puppet::Network::HTTP::WEBrick.class_for_protocol("bob") }.should_not raise_error(ArgumentError)        
-    end
-    
-    it "should use a WEBrick + REST class when a REST protocol is specified" do
-        Puppet::Network::HTTP::WEBrick.class_for_protocol("rest").should == Puppet::Network::HTTP::WEBrickREST
-    end
-    
->>>>>>> 7b2c310e
     it "should fail when an unknown protocol is specified" do
         lambda { Puppet::Network::HTTP::WEBrick.class_for_protocol("abcdefg") }.should raise_error
     end
