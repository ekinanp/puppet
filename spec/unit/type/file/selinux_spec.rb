--- conflicted
+++ resolved
@@ -1,9 +1,5 @@
 #!/usr/bin/env rspec
 require 'spec_helper'
-<<<<<<< HEAD
-
-=======
->>>>>>> c833fde3
 
 [:seluser, :selrole, :seltype, :selrange].each do |param|
   property = Puppet::Type.type(:file).attrclass(param)
