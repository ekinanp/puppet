---
name: RSpec tests

on:
  push:
<<<<<<< HEAD
    branches: [main]
    paths-ignore: ['**.md', 'docs/*', 'examples/*', 'ext/*', 'benchmarks/*']
=======
    branches: [master]
>>>>>>> d94903a3
  pull_request:
    branches: [master]

jobs:
  rspec_tests:
    name: ${{ matrix.cfg.os }}(ruby ${{ matrix.cfg.ruby }})
    strategy:
      matrix:
        cfg:
          - {os: ubuntu-18.04, ruby: 2.5}
          - {os: ubuntu-18.04, ruby: 2.6}
          - {os: ubuntu-18.04, ruby: 2.7}
          - {os: ubuntu-18.04, ruby: jruby-9.2.9.0}
          - {os: windows-2016, ruby: 2.5}
          - {os: windows-2016, ruby: 2.6}
          - {os: windows-2016, ruby: 2.7}

    runs-on: ${{ matrix.cfg.os }}
    steps:
      - name: Checkout current PR
        uses: actions/checkout@v2

      - name: Install ruby version ${{ matrix.cfg.ruby }}
        uses: ruby/setup-ruby@v1
        with:
          ruby-version: ${{ matrix.cfg.ruby }}

      - name: Install bundler and gems
        run: |
          gem install bundler
          bundle config set without packaging documentation
          bundle install --jobs 4 --retry 3

      - name: Run tests on Windows
        if: runner.os == 'Windows'
        run: |
          # https://github.com/ruby/ruby/pull/2791/files#diff-ff5ff976e81bebd977f0834e60416abbR97-R100
          # Actions uses UTF8, causes test failures, similar to normal OS setup
          $PSDefaultParameterValues['*:Encoding'] = 'utf8'
          [Console]::OutputEncoding = [System.Text.Encoding]::GetEncoding("IBM437")
          [Console]::InputEncoding  = [System.Text.Encoding]::GetEncoding("IBM437")
          $Env:LOG_SPEC_ORDER = 'true'

          # debug information
          chcp
          Get-WinSystemLocale
          Get-ChildItem Env: | % { Write-Output "$($_.Key): $($_.Value)"  }
          # list current OpenSSL install
          gem list openssl
          ruby -ropenssl -e 'puts \"OpenSSL Version - #{OpenSSL::OPENSSL_VERSION}\"; puts \"OpenSSL Library Version - #{OpenSSL::OPENSSL_LIBRARY_VERSION}\"'
          Get-Content Gemfile.lock
          ruby -v
          gem --version
          bundle --version

          # Run tests
          bundle exec rake parallel:spec[2]

      - name: Run tests on Linux
        if: runner.os == 'Linux'
        run: |
          # debug information
          gem list openssl
          ruby -ropenssl -e 'puts "OpenSSL Version - #{OpenSSL::OPENSSL_VERSION}"; puts "OpenSSL Library Version - #{OpenSSL::OPENSSL_LIBRARY_VERSION}"'
          cat Gemfile.lock
          ruby -v
          gem --version
          bundle --version

          if [[ ${{ matrix.cfg.ruby }} =~ "jruby" ]]; then
            export _JAVA_OPTIONS='-Xmx1024m -Xms512m'

            # workaround for PUP-10683
            sudo apt remove rpm
          fi

          bundle exec rake parallel:spec[2]<|MERGE_RESOLUTION|>--- conflicted
+++ resolved
@@ -3,14 +3,9 @@
 
 on:
   push:
-<<<<<<< HEAD
     branches: [main]
-    paths-ignore: ['**.md', 'docs/*', 'examples/*', 'ext/*', 'benchmarks/*']
-=======
-    branches: [master]
->>>>>>> d94903a3
   pull_request:
-    branches: [master]
+    branches: [main]
 
 jobs:
   rspec_tests:
