--- conflicted
+++ resolved
@@ -243,22 +243,13 @@
       # Call via 3x API if function exists there
       fail(Puppet::Pops::Issues::UNKNOWN_FUNCTION, o, {:name => name}) unless Puppet::Parser::Functions.function(name)
 
-<<<<<<< HEAD
       # Arguments must be mapped since functions are unaware of the new and magical creatures in 4x.
       # NOTE: Passing an empty string last converts nil/:undef to empty string
-      mapped_args = args.map {|a| convert(a, scope, '') }
+      mapped_args = Puppet::Pops::Evaluator::Runtime3Converter.map_args(args, scope, '')
       result = scope.send("function_#{name}", mapped_args)
       # Prevent non r-value functions from leaking their result (they are not written to care about this)
       Puppet::Parser::Functions.rvalue?(name) ? result : nil
     end
-=======
-    # Arguments must be mapped since functions are unaware of the new and magical creatures in 4x.
-    # NOTE: Passing an empty string last converts nil/:undef to empty string
-    mapped_args = Puppet::Pops::Evaluator::Runtime3Converter.map_args(args, scope, '')
-    result = scope.send("function_#{name}", mapped_args)
-    # Prevent non r-value functions from leaking their result (they are not written to care about this)
-    Puppet::Parser::Functions.rvalue?(name) ? result : nil
->>>>>>> d75d5633
   end
 
   # The o is used for source reference
