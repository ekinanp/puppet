#!/usr/bin/env ruby

require File.dirname(__FILE__) + '/../spec_helper'

require 'puppet/defaults'

describe "Puppet defaults" do
        include Puppet::Util::Execution
    after { Puppet.settings.clear }

    describe "when setting the :factpath" do
        it "should add the :factpath to Facter's search paths" do
            Facter.expects(:search).with("/my/fact/path")

            Puppet.settings[:factpath] = "/my/fact/path"
        end
    end

    describe "when setting the :certname" do
        it "should fail if the certname is not downcased" do
            lambda { Puppet.settings[:certname] = "Host.Domain.Com" }.should raise_error(ArgumentError)
        end
    end

    describe "when configuring the :crl" do
        it "should warn if :cacrl is set to false" do
            Puppet.expects(:warning)
            Puppet.settings[:cacrl] = 'false'
        end
    end

    describe "when setting the :catalog_format" do
        it "should log a deprecation notice" do
            Puppet.expects(:warning)
            Puppet.settings[:catalog_format] = 'marshal'
        end
        it "should copy the value to :preferred_serialization_format" do
            Puppet.settings[:catalog_format] = 'marshal'
            Puppet.settings[:preferred_serialization_format].should == 'marshal'
        end
    end

    it "should have a clientyamldir setting" do
        Puppet.settings[:clientyamldir].should_not be_nil
    end

    it "should have different values for the yamldir and clientyamldir" do
        Puppet.settings[:yamldir].should_not == Puppet.settings[:clientyamldir]
    end

    # See #1232
    it "should not specify a user or group for the clientyamldir" do
        Puppet.settings.setting(:clientyamldir).owner.should be_nil
        Puppet.settings.setting(:clientyamldir).group.should be_nil
    end

    it "should use the service user and group for the yamldir" do
        Puppet.settings.stubs(:service_user_available?).returns true
        Puppet.settings.setting(:yamldir).owner.should == Puppet.settings[:user]
        Puppet.settings.setting(:yamldir).group.should == Puppet.settings[:group]
    end

    # See #1232
    it "should not specify a user or group for the rundir" do
        Puppet.settings.setting(:rundir).owner.should be_nil
        Puppet.settings.setting(:rundir).group.should be_nil
    end

    it "should specify that the host private key should be owned by the service user" do
        Puppet.settings.stubs(:service_user_available?).returns true
        Puppet.settings.setting(:hostprivkey).owner.should == Puppet.settings[:user]
    end

    it "should specify that the host certificate should be owned by the service user" do
        Puppet.settings.stubs(:service_user_available?).returns true
        Puppet.settings.setting(:hostcert).owner.should == Puppet.settings[:user]
    end

    it "should use a bind address of ''" do
        Puppet.settings[:bindaddress].should == ""
    end

    [:factdest].each do |setting|
        it "should force the :factdest to be a directory" do
            Puppet.settings[setting].should =~ /\/$/
        end
    end

    [:modulepath, :factpath].each do |setting|
        it "should configure '#{setting}' not to be a file setting, so multi-directory settings are acceptable" do
            Puppet.settings.setting(setting).should be_instance_of(Puppet::Util::Settings::Setting)
        end
    end

    it "should add /usr/sbin and /sbin to the path if they're not there" do
        withenv("PATH" => "/usr/bin:/usr/local/bin") do
            Puppet.settings[:path] = "none" # this causes it to ignore the setting
            ENV["PATH"].split(File::PATH_SEPARATOR).should be_include("/usr/sbin")
            ENV["PATH"].split(File::PATH_SEPARATOR).should be_include("/sbin")
        end
    end

    it "should default to pson for the preferred serialization format" do
        Puppet.settings.value(:preferred_serialization_format).should == "pson"
    end

    describe "when enabling storeconfigs" do
        before do
            Puppet::Resource::Catalog.stubs(:cache_class=)
            Puppet::Node::Facts.stubs(:cache_class=)
            Puppet::Node.stubs(:cache_class=)

            Puppet.features.stubs(:rails?).returns true
        end

        it "should set the Catalog cache class to :active_record" do
            Puppet::Resource::Catalog.expects(:cache_class=).with(:active_record)
            Puppet.settings[:storeconfigs] = true
        end

        it "should not set the Catalog cache class to :active_record if asynchronous storeconfigs is enabled" do
            Puppet::Resource::Catalog.expects(:cache_class=).with(:active_record).never
            Puppet.settings.expects(:value).with(:async_storeconfigs).returns true
            Puppet.settings[:storeconfigs] = true
        end

        it "should set the Facts cache class to :active_record" do
            Puppet::Node::Facts.expects(:cache_class=).with(:active_record)
            Puppet.settings[:storeconfigs] = true
        end

        it "should set the Node cache class to :active_record" do
            Puppet::Node.expects(:cache_class=).with(:active_record)
            Puppet.settings[:storeconfigs] = true
        end

        it "should fail if rails is not available" do
            Puppet.features.stubs(:rails?).returns false
            lambda { Puppet.settings[:storeconfigs] = true }.should raise_error
        end
    end

    describe "when enabling asynchronous storeconfigs" do
        before do
            Puppet::Resource::Catalog.stubs(:cache_class=)
            Puppet::Node::Facts.stubs(:cache_class=)
            Puppet::Node.stubs(:cache_class=)
            Puppet.features.stubs(:rails?).returns true
        end

        it "should set storeconfigs to true" do
            Puppet.settings[:async_storeconfigs] = true
            Puppet.settings[:storeconfigs].should be_true
        end

        it "should set the Catalog cache class to :queue" do
            Puppet::Resource::Catalog.expects(:cache_class=).with(:queue)
            Puppet.settings[:async_storeconfigs] = true
        end

        it "should set the Facts cache class to :active_record" do
            Puppet::Node::Facts.expects(:cache_class=).with(:active_record)
            Puppet.settings[:storeconfigs] = true
        end

        it "should set the Node cache class to :active_record" do
            Puppet::Node.expects(:cache_class=).with(:active_record)
            Puppet.settings[:storeconfigs] = true
        end
    end

    describe "when enabling thin storeconfigs" do
        before do
            Puppet::Resource::Catalog.stubs(:cache_class=)
            Puppet::Node::Facts.stubs(:cache_class=)
            Puppet::Node.stubs(:cache_class=)
            Puppet.features.stubs(:rails?).returns true
        end

        it "should set storeconfigs to true" do
            Puppet.settings[:thin_storeconfigs] = true
            Puppet.settings[:storeconfigs].should be_true
        end
    end

    it "should have a setting for determining the configuration version and should default to an empty string" do
        Puppet.settings[:config_version].should == ""
    end
    
    describe "when enabling reports" do
        it "should use the default server value when report server is unspecified" do
            Puppet.settings[:server] = "server"
            Puppet.settings[:report_server].should == "server"
        end
        
        it "should use the default masterport value when report port is unspecified" do
            Puppet.settings[:masterport] = "1234"
            Puppet.settings[:report_port].should == "1234"
        end

        it "should set report_server when reportserver is set" do
            Puppet.settings[:reportserver] = "reportserver"
            Puppet.settings[:report_server].should == "reportserver"
        end
        
        it "should use report_port when set" do
            Puppet.settings[:masterport] = "1234"
            Puppet.settings[:report_port] = "5678"
            Puppet.settings[:report_port].should == "5678"
        end
        
        it "should prefer report_server over reportserver" do
            Puppet.settings[:reportserver] = "reportserver"
            Puppet.settings[:report_server] = "report_server"
            Puppet.settings[:report_server].should == "report_server"
        end
    end
<<<<<<< HEAD
    
    it "should have a :caname setting that defaults to the cert name" do
        Puppet.settings[:certname] = "foo"
        Puppet.settings[:ca_name].should == "foo"
=======

    it "should have a 'prerun_command' that defaults to the empty string" do
        Puppet.settings[:prerun_command].should == ""
    end

    it "should have a 'postrun_command' that defaults to the empty string" do
        Puppet.settings[:postrun_command].should == ""
>>>>>>> 71653a74
    end
end<|MERGE_RESOLUTION|>--- conflicted
+++ resolved
@@ -215,12 +215,11 @@
             Puppet.settings[:report_server].should == "report_server"
         end
     end
-<<<<<<< HEAD
     
     it "should have a :caname setting that defaults to the cert name" do
         Puppet.settings[:certname] = "foo"
         Puppet.settings[:ca_name].should == "foo"
-=======
+    end
 
     it "should have a 'prerun_command' that defaults to the empty string" do
         Puppet.settings[:prerun_command].should == ""
@@ -228,6 +227,5 @@
 
     it "should have a 'postrun_command' that defaults to the empty string" do
         Puppet.settings[:postrun_command].should == ""
->>>>>>> 71653a74
     end
 end