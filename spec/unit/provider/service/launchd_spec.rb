# Spec Tests for the Launchd provider
#

require 'spec_helper'

describe Puppet::Type.type(:service).provider(:launchd) do
  let (:joblabel) { "com.foo.food" }
  let (:provider) { subject.class }
  let (:launchd_overrides) { '/var/db/launchd.db/com.apple.launchd/overrides.plist' }
  let(:resource) { Puppet::Type.type(:service).new(:name => joblabel, :provider => :launchd) }
  subject { resource.provider }

  describe "the type interface" do
    %w{ start stop enabled? enable disable status}.each do |method|
      it { is_expected.to respond_to method.to_sym }
    end
  end

  describe 'the status of the services' do
    it "should call the external command 'launchctl list' once" do
     provider.expects(:launchctl).with(:list).returns(joblabel)
     provider.expects(:jobsearch).with(nil).returns({joblabel => "/Library/LaunchDaemons/#{joblabel}"})
     provider.prefetch({})
    end
    it "should return stopped if not listed in launchctl list output" do
      provider.expects(:launchctl).with(:list).returns('com.bar.is_running')
      provider.expects(:jobsearch).with(nil).returns({'com.bar.is_not_running' => "/Library/LaunchDaemons/com.bar.is_not_running"})
      expect(provider.prefetch({}).last.status).to eq :stopped
    end
    it "should return running if listed in launchctl list output" do
      provider.expects(:launchctl).with(:list).returns('com.bar.is_running')
      provider.expects(:jobsearch).with(nil).returns({'com.bar.is_running' => "/Library/LaunchDaemons/com.bar.is_running"})
      expect(provider.prefetch({}).last.status).to eq :running
    end
    after :each do
      provider.instance_variable_set(:@job_list, nil)
    end
  end

<<<<<<< HEAD
=======
  describe "when checking whether the service is enabled on OS X 10.5" do
    it "should return true in if the job plist says disabled is false" do
      provider.expects(:get_os_version).returns(9)
      subject.expects(:plist_from_label).with(joblabel).returns(["foo", {"Disabled" => false}])
      provider.expects(:read_plist).never
      subject.enabled?.should == :true
    end
    it "should return true in if the job plist has no disabled key" do
      provider.expects(:get_os_version).returns(9)
      subject.expects(:plist_from_label).returns(["foo", {}])
      subject.enabled?.should == :true
    end
    it "should return false in if the job plist says disabled is true" do
      subject.expects(:has_macosx_plist_overrides?).returns(false)
      subject.expects(:plist_from_label).returns(["foo", {"Disabled" => true}])
      provider.expects(:read_plist).never
      subject.enabled?.should == :false
    end
  end

  describe "when checking whether the service is enabled on OS X 10.6" do
    it "should return true if the job plist says disabled is true and the global overrides says disabled is false" do
      provider.expects(:get_os_version).returns(10).at_least_once
      subject.expects(:plist_from_label).returns([joblabel, {"Disabled" => true}])
      provider.expects(:read_plist).returns({joblabel => {"Disabled" => false}})
      FileTest.expects(:file?).with(launchd_overrides).returns(true)
      subject.enabled?.should == :true
    end
    it "should return false if the job plist says disabled is false and the global overrides says disabled is true" do
      provider.expects(:get_os_version).returns(10).at_least_once
      subject.expects(:plist_from_label).returns([joblabel, {"Disabled" => false}])
      provider.expects(:read_plist).returns({joblabel => {"Disabled" => true}})
      FileTest.expects(:file?).with(launchd_overrides).returns(true)
      subject.enabled?.should == :false
    end
    it "should return true if the job plist and the global overrides have no disabled keys" do
      provider.expects(:get_os_version).returns(10).at_least_once
      subject.expects(:plist_from_label).returns([joblabel, {}])
      provider.expects(:read_plist).returns({})
      FileTest.expects(:file?).with(launchd_overrides).returns(true)
      subject.enabled?.should == :true
    end
  end

>>>>>>> cddb1bdc
  describe "when starting the service" do
    it "should call any explicit 'start' command" do
      resource[:start] = "/bin/false"
      subject.expects(:texecute).with(:start, ["/bin/false"], true)
      subject.start
    end

    it "should look for the relevant plist once" do
      subject.expects(:plist_from_label).returns([joblabel, {}]).once
      subject.expects(:enabled?).returns :true
      subject.expects(:execute).with([:launchctl, :load, "-w", joblabel])
      subject.start
    end
    it "should execute 'launchctl load' once without writing to the plist if the job is enabled" do
      subject.expects(:plist_from_label).returns([joblabel, {}])
      subject.expects(:enabled?).returns :true
      subject.expects(:execute).with([:launchctl, :load, "-w", joblabel]).once
      subject.start
    end
    it "should execute 'launchctl load' with writing to the plist once if the job is disabled" do
      subject.expects(:plist_from_label).returns([joblabel, {}])
      subject.expects(:enabled?).returns(:false)
      subject.expects(:execute).with([:launchctl, :load, "-w", joblabel]).once
      subject.start
    end
    it "should disable the job once if the job is disabled and should be disabled at boot" do
      resource[:enable] = false
      subject.expects(:plist_from_label).returns([joblabel, {"Disabled" => true}])
      subject.expects(:enabled?).returns :false
      subject.expects(:execute).with([:launchctl, :load, "-w", joblabel])
      subject.expects(:disable).once
      subject.start
    end
    it "(#2773) should execute 'launchctl load -w' if the job is enabled but stopped" do
      subject.expects(:plist_from_label).returns([joblabel, {}])
      subject.expects(:enabled?).returns(:true)
      subject.expects(:status).returns(:stopped)
      subject.expects(:execute).with([:launchctl, :load, '-w', joblabel])
      subject.start
    end

    it "(#16271) Should stop and start the service when a restart is called" do
      subject.expects(:stop)
      subject.expects(:start)
      subject.restart
    end
  end

  describe "when stopping the service" do
    it "should call any explicit 'stop' command" do
      resource[:stop] = "/bin/false"
      subject.expects(:texecute).with(:stop, ["/bin/false"], true)
      subject.stop
    end

    it "should look for the relevant plist once" do
      subject.expects(:plist_from_label).returns([joblabel, {}]).once
      subject.expects(:enabled?).returns :true
      subject.expects(:execute).with([:launchctl, :unload, '-w', joblabel])
      subject.stop
    end
    it "should execute 'launchctl unload' once without writing to the plist if the job is disabled" do
      subject.expects(:plist_from_label).returns([joblabel, {}])
      subject.expects(:enabled?).returns :false
      subject.expects(:execute).with([:launchctl, :unload, joblabel]).once
      subject.stop
    end
    it "should execute 'launchctl unload' with writing to the plist once if the job is enabled" do
      subject.expects(:plist_from_label).returns([joblabel, {}])
      subject.expects(:enabled?).returns :true
      subject.expects(:execute).with([:launchctl, :unload, '-w', joblabel]).once
      subject.stop
    end
    it "should enable the job once if the job is enabled and should be enabled at boot" do
      resource[:enable] = true
      subject.expects(:plist_from_label).returns([joblabel, {"Disabled" => false}])
      subject.expects(:enabled?).returns :true
      subject.expects(:execute).with([:launchctl, :unload, "-w", joblabel])
      subject.expects(:enable).once
      subject.stop
    end
  end

  describe "when enabling the service" do
    it "should look for the relevant plist once" do   ### Do we need this test?  Differentiating it?
      resource[:enable] = true
      subject.expects(:plist_from_label).returns([joblabel, {}]).once
      subject.expects(:enabled?).returns :false
      subject.expects(:execute).with([:launchctl, :unload, joblabel])
      subject.stop
    end
    it "should check if the job is enabled once" do
      resource[:enable] = true
      subject.expects(:plist_from_label).returns([joblabel, {}]).once
      subject.expects(:enabled?).once
      subject.expects(:execute).with([:launchctl, :unload, joblabel])
      subject.stop
    end
  end

  describe "when disabling the service" do
    it "should look for the relevant plist once" do
      resource[:enable] = false
      subject.expects(:plist_from_label).returns([joblabel, {}]).once
      subject.expects(:enabled?).returns :true
      subject.expects(:execute).with([:launchctl, :unload, '-w', joblabel])
      subject.stop
    end
  end

  describe "when enabling the service" do
    it "should write to the global launchd overrides file once" do
      resource[:enable] = true
<<<<<<< HEAD
=======
      provider.expects(:get_os_version).returns(10).at_least_once
>>>>>>> cddb1bdc
      provider.expects(:read_plist).returns({})
      Plist::Emit.expects(:save_plist).once
      subject.enable
    end
  end

  describe "when disabling the service" do
    it "should write to the global launchd overrides file once" do
      resource[:enable] = false
<<<<<<< HEAD
=======
      provider.stubs(:get_os_version).returns(10)
>>>>>>> cddb1bdc
      provider.stubs(:read_plist).returns({})
      Plist::Emit.expects(:save_plist).once
      subject.enable
    end
  end

  describe "make_label_to_path_map" do
    before do
      # clear out this class variable between runs
      if provider.instance_variable_defined? :@label_to_path_map
        provider.send(:remove_instance_variable, :@label_to_path_map)
      end
    end
    describe "when encountering malformed plists" do
      let(:plist_without_label) do
        {
          'LimitLoadToSessionType' => 'Aqua'
        }
      end
      let(:busted_plist_path) { '/Library/LaunchAgents/org.busted.plist' }

      it "[17624] should warn that the plist in question is being skipped" do
        provider.expects(:launchd_paths).returns(['/Library/LaunchAgents'])
        provider.expects(:return_globbed_list_of_file_paths).with('/Library/LaunchAgents').returns([busted_plist_path])
        provider.expects(:read_plist).with(busted_plist_path).returns(plist_without_label)
        Puppet.expects(:warning).with("The #{busted_plist_path} plist does not contain a 'label' key; Puppet is skipping it")
        provider.make_label_to_path_map
      end

      it "[15929] should skip plists that plutil cannot read" do
        provider.expects(:plutil).with('-convert', 'xml1', '-o', '/dev/stdout',
          busted_plist_path).raises(Puppet::ExecutionFailure, 'boom')
        Puppet.expects(:warning).with("Cannot read file #{busted_plist_path}; " +
                                      "Puppet is skipping it. \n" +
                                      "Details: boom")
        provider.read_plist(busted_plist_path)
      end
    end
    it "should return the cached value when available" do
      provider.instance_variable_set(:@label_to_path_map, {'xx'=>'yy'})
      expect(provider.make_label_to_path_map).to eq({'xx'=>'yy'})
    end
    describe "when successful" do
      let(:launchd_dir) { '/Library/LaunchAgents' }
      let(:plist) { launchd_dir + '/foo.bar.service.plist' }
      let(:label) { 'foo.bar.service' }
      before do
        provider.instance_variable_set(:@label_to_path_map, nil)
        provider.expects(:launchd_paths).returns([launchd_dir])
        provider.expects(:return_globbed_list_of_file_paths).with(launchd_dir).returns([plist])
        provider.expects(:read_plist).with(plist).returns({'Label'=>'foo.bar.service'})
      end
      it "should read the plists and return their contents" do
        expect(provider.make_label_to_path_map).to eq({label=>plist})
      end
      it "should re-read the plists and return their contents when refreshed" do
        provider.instance_variable_set(:@label_to_path_map, {'xx'=>'yy'})
        expect(provider.make_label_to_path_map(true)).to eq({label=>plist})
      end
    end
  end

  describe "jobsearch" do
    let(:map) { {"org.mozilla.puppet" => "/path/to/puppet.plist",
                 "org.mozilla.python" => "/path/to/python.plist"} }
    it "returns the entire map with no args" do
      provider.expects(:make_label_to_path_map).returns(map)
      expect(provider.jobsearch).to eq(map)
    end
    it "returns a singleton hash when given a label" do
      provider.expects(:make_label_to_path_map).returns(map)
      expect(provider.jobsearch("org.mozilla.puppet")).to eq({ "org.mozilla.puppet" => "/path/to/puppet.plist" })
    end
    it "refreshes the label_to_path_map when label is not found" do
      provider.expects(:make_label_to_path_map).with().returns({})
      provider.expects(:make_label_to_path_map).with(true).returns(map)
      expect(provider.jobsearch("org.mozilla.puppet")).to eq({ "org.mozilla.puppet" => "/path/to/puppet.plist" })
    end
    it "raises Puppet::Error when the label is still not found" do
      provider.expects(:make_label_to_path_map).with().returns(map)
      provider.expects(:make_label_to_path_map).with(true).returns(map)
      expect { provider.jobsearch("NOSUCH") }.to raise_error(Puppet::Error)
    end
  end
end<|MERGE_RESOLUTION|>--- conflicted
+++ resolved
@@ -37,53 +37,6 @@
     end
   end
 
-<<<<<<< HEAD
-=======
-  describe "when checking whether the service is enabled on OS X 10.5" do
-    it "should return true in if the job plist says disabled is false" do
-      provider.expects(:get_os_version).returns(9)
-      subject.expects(:plist_from_label).with(joblabel).returns(["foo", {"Disabled" => false}])
-      provider.expects(:read_plist).never
-      subject.enabled?.should == :true
-    end
-    it "should return true in if the job plist has no disabled key" do
-      provider.expects(:get_os_version).returns(9)
-      subject.expects(:plist_from_label).returns(["foo", {}])
-      subject.enabled?.should == :true
-    end
-    it "should return false in if the job plist says disabled is true" do
-      subject.expects(:has_macosx_plist_overrides?).returns(false)
-      subject.expects(:plist_from_label).returns(["foo", {"Disabled" => true}])
-      provider.expects(:read_plist).never
-      subject.enabled?.should == :false
-    end
-  end
-
-  describe "when checking whether the service is enabled on OS X 10.6" do
-    it "should return true if the job plist says disabled is true and the global overrides says disabled is false" do
-      provider.expects(:get_os_version).returns(10).at_least_once
-      subject.expects(:plist_from_label).returns([joblabel, {"Disabled" => true}])
-      provider.expects(:read_plist).returns({joblabel => {"Disabled" => false}})
-      FileTest.expects(:file?).with(launchd_overrides).returns(true)
-      subject.enabled?.should == :true
-    end
-    it "should return false if the job plist says disabled is false and the global overrides says disabled is true" do
-      provider.expects(:get_os_version).returns(10).at_least_once
-      subject.expects(:plist_from_label).returns([joblabel, {"Disabled" => false}])
-      provider.expects(:read_plist).returns({joblabel => {"Disabled" => true}})
-      FileTest.expects(:file?).with(launchd_overrides).returns(true)
-      subject.enabled?.should == :false
-    end
-    it "should return true if the job plist and the global overrides have no disabled keys" do
-      provider.expects(:get_os_version).returns(10).at_least_once
-      subject.expects(:plist_from_label).returns([joblabel, {}])
-      provider.expects(:read_plist).returns({})
-      FileTest.expects(:file?).with(launchd_overrides).returns(true)
-      subject.enabled?.should == :true
-    end
-  end
-
->>>>>>> cddb1bdc
   describe "when starting the service" do
     it "should call any explicit 'start' command" do
       resource[:start] = "/bin/false"
@@ -197,10 +150,6 @@
   describe "when enabling the service" do
     it "should write to the global launchd overrides file once" do
       resource[:enable] = true
-<<<<<<< HEAD
-=======
-      provider.expects(:get_os_version).returns(10).at_least_once
->>>>>>> cddb1bdc
       provider.expects(:read_plist).returns({})
       Plist::Emit.expects(:save_plist).once
       subject.enable
@@ -210,10 +159,6 @@
   describe "when disabling the service" do
     it "should write to the global launchd overrides file once" do
       resource[:enable] = false
-<<<<<<< HEAD
-=======
-      provider.stubs(:get_os_version).returns(10)
->>>>>>> cddb1bdc
       provider.stubs(:read_plist).returns({})
       Plist::Emit.expects(:save_plist).once
       subject.enable
