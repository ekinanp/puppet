require 'etc'
require 'facter'
require 'puppet/property/keyvalue'

module Puppet
  newtype(:group) do
    @doc = "Manage groups. On most platforms this can only create groups.
      Group membership must be managed on individual users.

      On some platforms such as OS X, group membership is managed as an
      attribute of the group, not the user record. Providers must have
      the feature 'manages_members' to manage the 'members' property of
      a group record."

    feature :manages_members,
      "For directories where membership is an attribute of groups not users."

<<<<<<< HEAD
    feature :manages_aix_lam,
      "The provider can manage AIX Loadable Authentication Module (LAM) system."
=======
    feature :system_groups,
      "The provider allows you to create system groups with lower GIDs."
>>>>>>> bee1ef73

    ensurable do
      desc "Create or remove the group."

      newvalue(:present) do
        provider.create
      end

      newvalue(:absent) do
        provider.delete
      end
    end

    newproperty(:gid) do
      desc "The group ID.  Must be specified numerically.  If not
        specified, a number will be picked, which can result in ID
        differences across systems and thus is not recommended.  The
        GID is picked according to local system standards."

      def retrieve
        provider.gid
      end

      def sync
        if self.should == :absent
          raise Puppet::DevError, "GID cannot be deleted"
        else
          provider.gid = self.should
        end
      end

      munge do |gid|
        case gid
        when String
          if gid =~ /^[-0-9]+$/
            gid = Integer(gid)
          else
            self.fail "Invalid GID #{gid}"
          end
        when Symbol
          unless gid == :absent
            self.devfail "Invalid GID #{gid}"
          end
        end

        return gid
      end
    end

    newproperty(:members, :array_matching => :all, :required_features => :manages_members) do
      desc "The members of the group. For directory services where group
      membership is stored in the group objects, not the users."

      def change_to_s(currentvalue, newvalue)
        currentvalue = currentvalue.join(",") if currentvalue != :absent
        newvalue = newvalue.join(",")
        super(currentvalue, newvalue)
      end
    end

    newparam(:auth_membership) do
      desc "whether the provider is authoritative for group membership."
      defaultto true
    end

    newparam(:name) do
      desc "The group name.  While naming limitations vary by
        system, it is advisable to keep the name to the degenerate
        limitations, which is a maximum of 8 characters beginning with
        a letter."
      isnamevar
    end

    newparam(:allowdupe, :boolean => true) do
      desc "Whether to allow duplicate GIDs.  This option does not work on
        FreeBSD (contract to the `pw` man page)."

      newvalues(:true, :false)

      defaultto false
    end

<<<<<<< HEAD
    newparam(:ia_load_module, :required_features => :manages_aix_lam) do
      desc "The name of the I&A module to use to manage this user"

      defaultto "compat"
    end

    newproperty(:attributes, :parent => Puppet::Property::KeyValue, :required_features => :manages_aix_lam) do
      desc "Specify group AIX attributes in an array of keyvalue pairs"

      def membership
        :attribute_membership
      end
      
      def delimiter
        " "
      end

      validate do |value|
        raise ArgumentError, "Attributes value pairs must be seperated by an =" unless value.include?("=")
      end
    end

    newparam(:attribute_membership) do
      desc "Whether specified attribute value pairs should be treated as the only attributes
        of the user or whether they should merely
        be treated as the minimum list."

      newvalues(:inclusive, :minimum)

      defaultto :minimum
    end

=======
    newparam(:system, :boolean => true) do
      desc "Whether the group is a system group with lower GID."

      newvalues(:true, :false)

      defaultto false
    end
>>>>>>> bee1ef73
  end
end<|MERGE_RESOLUTION|>--- conflicted
+++ resolved
@@ -15,13 +15,11 @@
     feature :manages_members,
       "For directories where membership is an attribute of groups not users."
 
-<<<<<<< HEAD
     feature :manages_aix_lam,
       "The provider can manage AIX Loadable Authentication Module (LAM) system."
-=======
+
     feature :system_groups,
       "The provider allows you to create system groups with lower GIDs."
->>>>>>> bee1ef73
 
     ensurable do
       desc "Create or remove the group."
@@ -104,7 +102,6 @@
       defaultto false
     end
 
-<<<<<<< HEAD
     newparam(:ia_load_module, :required_features => :manages_aix_lam) do
       desc "The name of the I&A module to use to manage this user"
 
@@ -117,7 +114,7 @@
       def membership
         :attribute_membership
       end
-      
+
       def delimiter
         " "
       end
@@ -137,7 +134,6 @@
       defaultto :minimum
     end
 
-=======
     newparam(:system, :boolean => true) do
       desc "Whether the group is a system group with lower GID."
 
@@ -145,6 +141,5 @@
 
       defaultto false
     end
->>>>>>> bee1ef73
   end
 end