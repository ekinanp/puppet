require 'puppet/node'
require 'puppet/resource/catalog'
require 'puppet/indirector/code'
require 'puppet/util/profiler'
require 'puppet/util/checksums'
require 'yaml'
require 'uri'

class Puppet::Resource::Catalog::Compiler < Puppet::Indirector::Code
  desc "Compiles catalogs on demand using Puppet's compiler."

  include Puppet::Util
  include Puppet::Util::Checksums

  attr_accessor :code

  # @param request [Puppet::Indirector::Request] an indirection request
  #   (possibly) containing facts
  # @return [Puppet::Node::Facts] facts object corresponding to facts in request
  def extract_facts_from_request(request)
    return unless text_facts = request.options[:facts]
    unless format = request.options[:facts_format]
      raise ArgumentError, _("Facts but no fact format provided for %{request}") % { request: request.key }
    end

    Puppet::Util::Profiler.profile(_("Found facts"), [:compiler, :find_facts]) do
      facts = text_facts.is_a?(Puppet::Node::Facts) ? text_facts :
                                                      convert_wire_facts(text_facts, format)

      unless facts.name == request.key
        raise Puppet::Error, _("Catalog for %{request} was requested with fact definition for the wrong node (%{fact_name}).") % { request: request.key.inspect, fact_name: facts.name.inspect }
      end
      return facts
    end
  end

  def save_facts_from_request(facts, request)
    Puppet::Node::Facts.indirection.save(facts, nil,
                                         :environment => request.environment,
                                         :transaction_uuid => request.options[:transaction_uuid])
  end

  # Compile a node's catalog.
  def find(request)
    facts = extract_facts_from_request(request)
<<<<<<< HEAD

    save_facts_from_request(facts, request) if !facts.nil?

=======

    save_facts_from_request(facts, request) if !facts.nil?

>>>>>>> 04552076
    node = node_from_request(facts, request)
    node.trusted_data = Puppet.lookup(:trusted_information) { Puppet::Context::TrustedInformation.local(node) }.to_h

    if catalog = compile(node, request.options)
      return catalog
    else
      # This shouldn't actually happen; we should either return
      # a config or raise an exception.
      return nil
    end
  end

  # filter-out a catalog to remove exported resources
  def filter(catalog)
    return catalog.filter { |r| r.virtual? } if catalog.respond_to?(:filter)
    catalog
  end

  def initialize
    Puppet::Util::Profiler.profile(_("Setup server facts for compiling"), [:compiler, :init_server_facts]) do
      set_server_facts
    end
  end

  # Is our compiler part of a network, or are we just local?
  def networked?
    Puppet.run_mode.master?
  end

  private

  # @param facts [String] facts in a wire format for decoding
  # @param format [String] a content-type string
  # @return [Puppet::Node::Facts] facts object deserialized from supplied string
  # @api private
  def convert_wire_facts(facts, format)
    if format == 'pson'
      # We unescape here because the corresponding code in Puppet::Configurer::FactHandler encodes with Puppet::Util.uri_query_encode
      # PSON is deprecated, but continue to accept from older agents
      return Puppet::Node::Facts.convert_from('pson', CGI.unescape(facts))
    elsif format == 'application/json'
      return Puppet::Node::Facts.convert_from('json', CGI.unescape(facts))
    else
      raise ArgumentError, "Unsupported facts format"
    end
  end

  # Add any extra data necessary to the node.
  def add_node_data(node)
    # Merge in our server-side facts, so they can be used during compilation.
    node.add_server_facts(@server_facts)
  end

  # Determine which checksum to use; if agent_checksum_type is not nil,
  # use the first entry in it that is also in known_checksum_types.
  # If no match is found, return nil.
  def common_checksum_type(agent_checksum_type)
    if agent_checksum_type
      agent_checksum_types = agent_checksum_type.split('.').map {|type| type.to_sym}
      checksum_type = agent_checksum_types.drop_while do |type|
        not known_checksum_types.include? type
      end.first
    end
    checksum_type
  end

  def get_content_uri(metadata, source, environment_path)
    # The static file content server doesn't know how to expand mountpoints, so
    # we need to do that ourselves from the actual system path of the source file.
    # This does that, while preserving any user-specified server or port.
    source_path = Pathname.new(metadata.full_path)
    path = source_path.relative_path_from(environment_path).to_s
    source_as_uri = URI.parse(Puppet::Util.uri_encode(source))
    server = source_as_uri.host
    port = ":#{source_as_uri.port}" if source_as_uri.port
    return "puppet://#{server}#{port}/#{path}"
  end

  # Helper method to decide if a file resource's metadata can be inlined.
  # Also used to profile/log reasons for not inlining.
  def inlineable?(resource, sources)
    case
      when resource[:ensure] == 'absent'
<<<<<<< HEAD
        return Puppet::Util::Profiler.profile(_("Not inlining absent resource"), [:compiler, :static_compile_inlining, :skipped_file_metadata, :absent]) { false }
      when sources.empty?
        return Puppet::Util::Profiler.profile(_("Not inlining resource without sources"), [:compiler, :static_compile_inlining, :skipped_file_metadata, :no_sources]) { false }
      when (not (sources.all? {|source| source =~ /^puppet:/}))
=======
        #TRANSLATORS Inlining refers to adding additional metadata (in this case we are not inlining)
        return Puppet::Util::Profiler.profile(_("Not inlining absent resource"), [:compiler, :static_compile_inlining, :skipped_file_metadata, :absent]) { false }
      when sources.empty?
        #TRANSLATORS Inlining refers to adding additional metadata (in this case we are not inlining)
        return Puppet::Util::Profiler.profile(_("Not inlining resource without sources"), [:compiler, :static_compile_inlining, :skipped_file_metadata, :no_sources]) { false }
      when (not (sources.all? {|source| source =~ /^puppet:/}))
        #TRANSLATORS Inlining refers to adding additional metadata (in this case we are not inlining)
>>>>>>> 04552076
        return Puppet::Util::Profiler.profile(_("Not inlining unsupported source scheme"), [:compiler, :static_compile_inlining, :skipped_file_metadata, :unsupported_scheme]) { false }
      else
        return true
    end
  end

  # Return true if metadata is inlineable, meaning the request's source is
  # for the 'modules' mount and the resolved path is of the form:
  #   $codedir/environments/$environment/*/*/files/**
  def inlineable_metadata?(metadata, source, environment_path)
    source_as_uri = URI.parse(Puppet::Util.uri_encode(source))

    location = Puppet::Module::FILETYPES['files']

    !!(source_as_uri.path =~ /^\/modules\// &&
       metadata.full_path =~ /#{environment_path}[^\/]+\/[^\/]+\/#{location}\/.+/)
  end

  # Helper method to log file resources that could not be inlined because they
  # fall outside of an environment.
  def log_file_outside_environment
<<<<<<< HEAD
=======
    #TRANSLATORS Inlining refers to adding additional metadata (in this case we are not inlining)
>>>>>>> 04552076
    Puppet::Util::Profiler.profile(_("Not inlining file outside environment"), [:compiler, :static_compile_inlining, :skipped_file_metadata, :file_outside_environment]) { true }
  end

  # Helper method to log file resources that were successfully inlined.
  def log_metadata_inlining
<<<<<<< HEAD
=======
    #TRANSLATORS Inlining refers to adding additional metadata
>>>>>>> 04552076
    Puppet::Util::Profiler.profile(_("Inlining file metadata"), [:compiler, :static_compile_inlining, :inlined_file_metadata]) { true }
  end

  # Inline file metadata for static catalogs
  # Initially restricted to files sourced from codedir via puppet:/// uri.
  def inline_metadata(catalog, checksum_type)
    environment_path = Pathname.new File.join(Puppet[:environmentpath], catalog.environment, "")
    list_of_resources = catalog.resources.find_all { |res| res.type == "File" }

    # TODO: get property/parameter defaults if entries are nil in the resource
    # For now they're hard-coded to match the File type.

    file_metadata = {}
    list_of_resources.each do |resource|
      sources = [resource[:source]].flatten.compact
      next unless inlineable?(resource, sources)

      # both need to handle multiple sources
      if resource[:recurse] == true || resource[:recurse] == 'true' || resource[:recurse] == 'remote'
        # Construct a hash mapping sources to arrays (list of files found recursively) of metadata
        options = {
          :environment        => catalog.environment_instance,
          :links              => resource[:links] ? resource[:links].to_sym : :manage,
          :checksum_type      => resource[:checksum] ? resource[:checksum].to_sym : checksum_type.to_sym,
          :source_permissions => resource[:source_permissions] ? resource[:source_permissions].to_sym : :ignore,
          :recurse            => true,
          :recurselimit       => resource[:recurselimit],
          :ignore             => resource[:ignore],
        }

        sources_in_environment = true

        source_to_metadatas = {}
        sources.each do |source|
          source = Puppet::Type.type(:file).attrclass(:source).normalize(source)

          if list_of_data = Puppet::FileServing::Metadata.indirection.search(source, options)
            basedir_meta = list_of_data.find {|meta| meta.relative_path == '.'}
            devfail "FileServing::Metadata search should always return the root search path" if basedir_meta.nil?

            if ! inlineable_metadata?(basedir_meta, source,  environment_path)
              # If any source is not in the environment path, skip inlining this resource.
              log_file_outside_environment
              sources_in_environment = false
              break
            end

            base_content_uri = get_content_uri(basedir_meta, source, environment_path)
            list_of_data.each do |metadata|
              if metadata.relative_path == '.'
                metadata.content_uri = base_content_uri
              else
                metadata.content_uri = "#{base_content_uri}/#{metadata.relative_path}"
              end
            end

            source_to_metadatas[source] = list_of_data
            # Optimize for returning less data if sourceselect is first
            if resource[:sourceselect] == 'first' || resource[:sourceselect].nil?
              break
            end
          end
        end

        if sources_in_environment && !source_to_metadatas.empty?
          log_metadata_inlining
          catalog.recursive_metadata[resource.title] = source_to_metadatas
        end
      else
        options = {
          :environment        => catalog.environment_instance,
          :links              => resource[:links] ? resource[:links].to_sym : :manage,
          :checksum_type      => resource[:checksum] ? resource[:checksum].to_sym : checksum_type.to_sym,
          :source_permissions => resource[:source_permissions] ? resource[:source_permissions].to_sym : :ignore
        }

        metadata = nil
        sources.each do |source|
          source = Puppet::Type.type(:file).attrclass(:source).normalize(source)

          if data = Puppet::FileServing::Metadata.indirection.find(source, options)
            metadata = data
            metadata.source = source
            break
          end
        end

        raise _("Could not get metadata for %{resource}") % { resource: resource[:source] } unless metadata

        if inlineable_metadata?(metadata, metadata.source,  environment_path)
          metadata.content_uri = get_content_uri(metadata, metadata.source, environment_path)
          log_metadata_inlining

          # If the file is in the environment directory, we can safely inline
          catalog.metadata[resource.title] = metadata
        else
          # Log a profiler event that we skipped this file because it is not in an environment.
          log_file_outside_environment
        end
      end
    end
  end

  # Compile the actual catalog.
  def compile(node, options)
    if node.environment && node.environment.static_catalogs? && options[:static_catalog] && options[:code_id]
      # Check for errors before compiling the catalog
      checksum_type = common_checksum_type(options[:checksum_type])
      raise Puppet::Error, _("Unable to find a common checksum type between agent '%{agent_type}' and master '%{master_type}'.") % { agent_type: options[:checksum_type], master_type: known_checksum_types } unless checksum_type
    end

<<<<<<< HEAD
    str = _("Compiled %s for ") % (checksum_type ? _('static catalog') : _('catalog'))
    str += node.name
    str += _(" in environment %{env}") % { env: node.environment } if node.environment
=======
    str = if checksum_type
            if node.environment
              _("Compiled static catalog for %{node} in environment %{environment}") % { node: node.name, environment: node.environment }
            else
              _("Compiled static catalog for %{node}") % { node: node.name }
            end
          else
            if node.environment
              _("Compiled catalog for %{node} in environment %{environment}") % { node: node.name, environment: node.environment }
            else
              _("Compiled catalog for %{node}") % { node: node.name }
            end
          end
>>>>>>> 04552076
    config = nil

    benchmark(:notice, str) do
      compile_type = checksum_type ? :static_compile : :compile
      Puppet::Util::Profiler.profile(str, [:compiler, compile_type, node.environment, node.name]) do
        begin
          config = Puppet::Parser::Compiler.compile(node, options[:code_id])
        rescue Puppet::Error => detail
          Puppet.err(detail.to_s) if networked?
          raise
        ensure
          Puppet::Type.clear_misses unless Puppet[:always_retry_plugins]
        end

        if checksum_type && config.is_a?(model)
<<<<<<< HEAD
          str = _("Inlined resource metadata into static catalog for %{node}") % { node: node.name }
          str += _(" in environment %{env}") % { env: node.environment } if node.environment
=======
          str = if node.environment
                  #TRANSLATORS Inlined refers to adding additional metadata
                  _("Inlined resource metadata into static catalog for %{node} in environment %{environment}") % { node: node.name, environment: node.environment }
                else
                  #TRANSLATORS Inlined refers to adding additional metadata
                  _("Inlined resource metadata into static catalog for %{node}") % { node: node.name }
                end
>>>>>>> 04552076
          benchmark(:notice, str) do
            Puppet::Util::Profiler.profile(str, [:compiler, :static_compile_postprocessing, node.environment, node.name]) do
              inline_metadata(config, checksum_type)
            end
          end
        end
      end
    end


    config
  end

  # Use indirection to find the node associated with a given request
  def find_node(name, environment, transaction_uuid, configured_environment, facts)
    Puppet::Util::Profiler.profile(_("Found node information"), [:compiler, :find_node]) do
      node = nil
      begin
        node = Puppet::Node.indirection.find(name, :environment => environment,
                                             :transaction_uuid => transaction_uuid,
                                             :configured_environment => configured_environment,
                                             :facts => facts)
      rescue => detail
        message = _("Failed when searching for node %{name}: %{detail}") % { name: name, detail: detail }
        Puppet.log_exception(detail, message)
        raise Puppet::Error, message, detail.backtrace
      end


      # Add any external data to the node.
      if node
        add_node_data(node)
      end
      node
    end
  end

  # Extract the node from the request, or use the request
  # to find the node.
  def node_from_request(facts, request)
    if node = request.options[:use_node]
      if request.remote?
        raise Puppet::Error, _("Invalid option use_node for a remote request")
      else
        return node
      end
    end

    # We rely on our authorization system to determine whether the connected
    # node is allowed to compile the catalog's node referenced by key.
    # By default the REST authorization system makes sure only the connected node
    # can compile his catalog.
    # This allows for instance monitoring systems or puppet-load to check several
    # node's catalog with only one certificate and a modification to auth.conf
    # If no key is provided we can only compile the currently connected node.
    name = request.key || request.node
    if node = find_node(name, request.environment, request.options[:transaction_uuid], request.options[:configured_environment], facts)
      return node
    end

    raise ArgumentError, _("Could not find node '%{name}'; cannot compile") % { name: name }
  end

  # Initialize our server fact hash; we add these to each client, and they
  # won't change while we're running, so it's safe to cache the values.
  def set_server_facts
    @server_facts = {}

    # Add our server version to the fact list
    @server_facts["serverversion"] = Puppet.version.to_s

    # And then add the server name and IP
    {"servername" => "fqdn",
      "serverip" => "ipaddress"
    }.each do |var, fact|
      if value = Facter.value(fact)
        @server_facts[var] = value
      else
        Puppet.warning _("Could not retrieve fact %{fact}") % { fact: fact }
      end
    end

    if @server_facts["servername"].nil?
      host = Facter.value(:hostname)
      if domain = Facter.value(:domain)
        @server_facts["servername"] = [host, domain].join(".")
      else
        @server_facts["servername"] = host
      end
    end
  end
end<|MERGE_RESOLUTION|>--- conflicted
+++ resolved
@@ -43,15 +43,9 @@
   # Compile a node's catalog.
   def find(request)
     facts = extract_facts_from_request(request)
-<<<<<<< HEAD
 
     save_facts_from_request(facts, request) if !facts.nil?
 
-=======
-
-    save_facts_from_request(facts, request) if !facts.nil?
-
->>>>>>> 04552076
     node = node_from_request(facts, request)
     node.trusted_data = Puppet.lookup(:trusted_information) { Puppet::Context::TrustedInformation.local(node) }.to_h
 
@@ -135,12 +129,6 @@
   def inlineable?(resource, sources)
     case
       when resource[:ensure] == 'absent'
-<<<<<<< HEAD
-        return Puppet::Util::Profiler.profile(_("Not inlining absent resource"), [:compiler, :static_compile_inlining, :skipped_file_metadata, :absent]) { false }
-      when sources.empty?
-        return Puppet::Util::Profiler.profile(_("Not inlining resource without sources"), [:compiler, :static_compile_inlining, :skipped_file_metadata, :no_sources]) { false }
-      when (not (sources.all? {|source| source =~ /^puppet:/}))
-=======
         #TRANSLATORS Inlining refers to adding additional metadata (in this case we are not inlining)
         return Puppet::Util::Profiler.profile(_("Not inlining absent resource"), [:compiler, :static_compile_inlining, :skipped_file_metadata, :absent]) { false }
       when sources.empty?
@@ -148,7 +136,6 @@
         return Puppet::Util::Profiler.profile(_("Not inlining resource without sources"), [:compiler, :static_compile_inlining, :skipped_file_metadata, :no_sources]) { false }
       when (not (sources.all? {|source| source =~ /^puppet:/}))
         #TRANSLATORS Inlining refers to adding additional metadata (in this case we are not inlining)
->>>>>>> 04552076
         return Puppet::Util::Profiler.profile(_("Not inlining unsupported source scheme"), [:compiler, :static_compile_inlining, :skipped_file_metadata, :unsupported_scheme]) { false }
       else
         return true
@@ -170,19 +157,13 @@
   # Helper method to log file resources that could not be inlined because they
   # fall outside of an environment.
   def log_file_outside_environment
-<<<<<<< HEAD
-=======
     #TRANSLATORS Inlining refers to adding additional metadata (in this case we are not inlining)
->>>>>>> 04552076
     Puppet::Util::Profiler.profile(_("Not inlining file outside environment"), [:compiler, :static_compile_inlining, :skipped_file_metadata, :file_outside_environment]) { true }
   end
 
   # Helper method to log file resources that were successfully inlined.
   def log_metadata_inlining
-<<<<<<< HEAD
-=======
     #TRANSLATORS Inlining refers to adding additional metadata
->>>>>>> 04552076
     Puppet::Util::Profiler.profile(_("Inlining file metadata"), [:compiler, :static_compile_inlining, :inlined_file_metadata]) { true }
   end
 
@@ -294,11 +275,6 @@
       raise Puppet::Error, _("Unable to find a common checksum type between agent '%{agent_type}' and master '%{master_type}'.") % { agent_type: options[:checksum_type], master_type: known_checksum_types } unless checksum_type
     end
 
-<<<<<<< HEAD
-    str = _("Compiled %s for ") % (checksum_type ? _('static catalog') : _('catalog'))
-    str += node.name
-    str += _(" in environment %{env}") % { env: node.environment } if node.environment
-=======
     str = if checksum_type
             if node.environment
               _("Compiled static catalog for %{node} in environment %{environment}") % { node: node.name, environment: node.environment }
@@ -312,7 +288,6 @@
               _("Compiled catalog for %{node}") % { node: node.name }
             end
           end
->>>>>>> 04552076
     config = nil
 
     benchmark(:notice, str) do
@@ -328,10 +303,6 @@
         end
 
         if checksum_type && config.is_a?(model)
-<<<<<<< HEAD
-          str = _("Inlined resource metadata into static catalog for %{node}") % { node: node.name }
-          str += _(" in environment %{env}") % { env: node.environment } if node.environment
-=======
           str = if node.environment
                   #TRANSLATORS Inlined refers to adding additional metadata
                   _("Inlined resource metadata into static catalog for %{node} in environment %{environment}") % { node: node.name, environment: node.environment }
@@ -339,7 +310,6 @@
                   #TRANSLATORS Inlined refers to adding additional metadata
                   _("Inlined resource metadata into static catalog for %{node}") % { node: node.name }
                 end
->>>>>>> 04552076
           benchmark(:notice, str) do
             Puppet::Util::Profiler.profile(str, [:compiler, :static_compile_postprocessing, node.environment, node.name]) do
               inline_metadata(config, checksum_type)
