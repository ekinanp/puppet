require 'spec_helper'

describe Puppet::Type.type(:file) do
  include PuppetSpec::Files

  let(:path) { tmpfile('file_testing') }
  let(:file) { described_class.new(:path => path, :catalog => catalog) }
  let(:provider) { file.provider }
  let(:catalog) { Puppet::Resource::Catalog.new }

  before do
    allow(Puppet.features).to receive("posix?").and_return(true)
  end

  describe "the path parameter" do
    describe "on POSIX systems", :if => Puppet.features.posix? do
      it "should remove trailing slashes" do
        file[:path] = "/foo/bar/baz/"
        expect(file[:path]).to eq("/foo/bar/baz")
      end

      it "should remove double slashes" do
        file[:path] = "/foo/bar//baz"
        expect(file[:path]).to eq("/foo/bar/baz")
      end

      it "should remove triple slashes" do
        file[:path] = "/foo/bar///baz"
        expect(file[:path]).to eq("/foo/bar/baz")
      end

      it "should remove trailing double slashes" do
        file[:path] = "/foo/bar/baz//"
        expect(file[:path]).to eq("/foo/bar/baz")
      end

      it "should leave a single slash alone" do
        file[:path] = "/"
        expect(file[:path]).to eq("/")
      end

      it "should accept and collapse a double-slash at the start of the path" do
        file[:path] = "//tmp/xxx"
        expect(file[:path]).to eq('/tmp/xxx')
      end

      it "should accept and collapse a triple-slash at the start of the path" do
        file[:path] = "///tmp/xxx"
        expect(file[:path]).to eq('/tmp/xxx')
      end
    end

    describe "on Windows systems", :if => Puppet::Util::Platform.windows? do
      it "should remove trailing slashes" do
        file[:path] = "X:/foo/bar/baz/"
        expect(file[:path]).to eq("X:/foo/bar/baz")
      end

      it "should remove double slashes" do
        file[:path] = "X:/foo/bar//baz"
        expect(file[:path]).to eq("X:/foo/bar/baz")
      end

      it "should remove trailing double slashes" do
        file[:path] = "X:/foo/bar/baz//"
        expect(file[:path]).to eq("X:/foo/bar/baz")
      end

      it "should leave a drive letter with a slash alone" do
        file[:path] = "X:/"
        expect(file[:path]).to eq("X:/")
      end

      it "should not accept a drive letter without a slash" do
        expect { file[:path] = "X:" }.to raise_error(/File paths must be fully qualified/)
      end

      describe "when using UNC filenames", :if => Puppet::Util::Platform.windows? do
        it "should remove trailing slashes" do
          file[:path] = "//localhost/foo/bar/baz/"
          expect(file[:path]).to eq("//localhost/foo/bar/baz")
        end

        it "should remove double slashes" do
          file[:path] = "//localhost/foo/bar//baz"
          expect(file[:path]).to eq("//localhost/foo/bar/baz")
        end

        it "should remove trailing double slashes" do
          file[:path] = "//localhost/foo/bar/baz//"
          expect(file[:path]).to eq("//localhost/foo/bar/baz")
        end

        it "should remove a trailing slash from a sharename" do
          file[:path] = "//localhost/foo/"
          expect(file[:path]).to eq("//localhost/foo")
        end

        it "should not modify a sharename" do
          file[:path] = "//localhost/foo"
          expect(file[:path]).to eq("//localhost/foo")
        end
      end
    end
  end

  describe "the backup parameter" do
    [false, 'false', :false].each do |value|
      it "should disable backup if the value is #{value.inspect}" do
        file[:backup] = value
        expect(file[:backup]).to eq(false)
      end
    end

    [true, 'true', '.puppet-bak'].each do |value|
      it "should use .puppet-bak if the value is #{value.inspect}" do
        file[:backup] = value
        expect(file[:backup]).to eq('.puppet-bak')
      end
    end

    it "should use the provided value if it's any other string" do
      file[:backup] = "over there"
      expect(file[:backup]).to eq("over there")
    end

    it "should fail if backup is set to anything else" do
      expect do
        file[:backup] = 97
      end.to raise_error(Puppet::Error, /Invalid backup type 97/)
    end
  end

  describe "the recurse parameter" do
    it "should default to recursion being disabled" do
      expect(file[:recurse]).to be_falsey
    end

    [true, "true", "remote"].each do |value|
      it "should consider #{value} to enable recursion" do
        file[:recurse] = value
        expect(file[:recurse]).to be_truthy
      end
    end

    it "should not allow numbers" do
      expect { file[:recurse] = 10 }.to raise_error(
        Puppet::Error, /Parameter recurse failed on File\[[^\]]+\]: Invalid recurse value 10/)
    end

    [false, "false"].each do |value|
      it "should consider #{value} to disable recursion" do
        file[:recurse] = value
        expect(file[:recurse]).to be_falsey
      end
    end
  end

  describe "the recurselimit parameter" do
    it "should accept integers" do
      file[:recurselimit] = 12
      expect(file[:recurselimit]).to eq(12)
    end

    it "should munge string numbers to number numbers" do
      file[:recurselimit] = '12'
      expect(file[:recurselimit]).to eq(12)
    end

    it "should fail if given a non-number" do
      expect do
        file[:recurselimit] = 'twelve'
      end.to raise_error(Puppet::Error, /Invalid value "twelve"/)
    end
  end

  describe "the replace parameter" do
    [true, :true, :yes].each do |value|
      it "should consider #{value} to be true" do
        file[:replace] = value
        expect(file[:replace]).to be_truthy
      end
    end

    [false, :false, :no].each do |value|
      it "should consider #{value} to be false" do
        file[:replace] = value
        expect(file[:replace]).to be_falsey
      end
    end
  end

  describe ".instances" do
    it "should return an empty array" do
      expect(described_class.instances).to eq([])
    end
  end

  describe "#bucket" do
    it "should return nil if backup is off" do
      file[:backup] = false
      expect(file.bucket).to eq(nil)
    end

    it "should not return a bucket if using a file extension for backup" do
      file[:backup] = '.backup'

      expect(file.bucket).to eq(nil)
    end

    it "should return the default filebucket if using the 'puppet' filebucket" do
      file[:backup] = 'puppet'
      bucket = double('bucket')
      allow(file).to receive(:default_bucket).and_return(bucket)

      expect(file.bucket).to eq(bucket)
    end

    it "should fail if using a remote filebucket and no catalog exists" do
      file.catalog = nil
      file[:backup] = 'my_bucket'

      expect { file.bucket }.to raise_error(Puppet::Error, "Can not find filebucket for backups without a catalog")
    end

    it "should fail if the specified filebucket isn't in the catalog" do
      file[:backup] = 'my_bucket'

      expect { file.bucket }.to raise_error(Puppet::Error, "Could not find filebucket my_bucket specified in backup")
    end

    it "should use the specified filebucket if it is in the catalog" do
      file[:backup] = 'my_bucket'
      filebucket = Puppet::Type.type(:filebucket).new(:name => 'my_bucket')
      catalog.add_resource(filebucket)

      expect(file.bucket).to eq(filebucket.bucket)
    end
  end

  describe "#asuser" do
    before :each do
      # Mocha won't let me just stub SUIDManager.asuser to yield and return,
      # but it will do exactly that if we're not root.
      allow(Puppet::Util::SUIDManager).to receive(:root?).and_return(false)
    end

    it "should return the desired owner if they can write to the parent directory" do
      file[:owner] = 1001
      allow(FileTest).to receive(:writable?).with(File.dirname file[:path]).and_return(true)

      expect(file.asuser).to eq(1001)
    end

    it "should return nil if the desired owner can't write to the parent directory" do
      file[:owner] = 1001
      allow(FileTest).to receive(:writable?).with(File.dirname file[:path]).and_return(false)

      expect(file.asuser).to eq(nil)
    end

    it "should return nil if not managing owner" do
      expect(file.asuser).to eq(nil)
    end
  end

  describe "#exist?" do
    it "should be considered existent if it can be stat'ed" do
      expect(file).to receive(:stat).and_return(double('stat'))
      expect(file).to be_exist
    end

    it "should be considered nonexistent if it can not be stat'ed" do
      expect(file).to receive(:stat).and_return(nil)
      expect(file).to_not be_exist
    end
  end

  describe "#eval_generate" do
    before do
      @graph = double('graph', :add_edge => nil)
      allow(catalog).to receive(:relationship_graph).and_return(@graph)
    end

    it "should recurse if recursion is enabled" do
      resource = double('resource', :[] => 'resource')
      expect(file).to receive(:recurse).and_return([resource])

      file[:recurse] = true

      expect(file.eval_generate).to eq([resource])
    end

    it "should not recurse if recursion is disabled" do
      expect(file).not_to receive(:recurse)

      file[:recurse] = false

      expect(file.eval_generate).to eq([])
    end
  end

  describe "#ancestors" do
    it "should return the ancestors of the file, in ascending order" do
      file = described_class.new(:path => make_absolute("/tmp/foo/bar/baz/qux"))

      pieces = %W[#{make_absolute('/')} tmp foo bar baz]

      ancestors = file.ancestors

      expect(ancestors).not_to be_empty
      ancestors.reverse.each_with_index do |path,i|
        expect(path).to eq(File.join(*pieces[0..i]))
      end
    end
  end

  describe "#flush" do
    it "should flush all properties that respond to :flush" do
      file[:source] = File.expand_path(__FILE__)
      expect(file.parameter(:source)).to receive(:flush)
      file.flush
    end

    it "should reset its stat reference" do
      FileUtils.touch(path)
      stat1 = file.stat

      expect(file.stat).to equal(stat1)

      file.flush

      expect(file.stat).not_to equal(stat1)
    end
  end

  describe "#initialize" do
    it "should remove a trailing slash from the title to create the path" do
      title = File.expand_path("/abc/\n\tdef/")
      file = described_class.new(:title => title)
      expect(file[:path]).to eq(title)
    end

    it "should allow a single slash for a title and create the path" do
      title = File.expand_path("/")
      file = described_class.new(:title => title)
      expect(file[:path]).to eq(title)
    end

    it "should allow multiple slashes for a title and create the path" do
      title = File.expand_path("/") + "//"
      file = described_class.new(:title => title)
      expect(file[:path]).to eq(File.expand_path("/"))
    end

    it "should set a desired 'ensure' value if none is set and 'content' is set" do
      file = described_class.new(:path => path, :content => "/foo/bar")
      expect(file[:ensure]).to eq(:file)
    end

    it "should set a desired 'ensure' value if none is set and 'target' is set", :if => described_class.defaultprovider.feature?(:manages_symlinks) do
      file = described_class.new(:path => path, :target => File.expand_path(__FILE__))
      expect(file[:ensure]).to eq(:link)
    end

    describe "marking parameters as sensitive" do
      it "marks sensitive, content, and ensure as sensitive when source is sensitive" do
        resource = Puppet::Resource.new(:file, make_absolute("/tmp/foo"), :parameters => {:source => make_absolute('/tmp/bar')}, :sensitive_parameters => [:source])
        file = described_class.new(resource)
        expect(file.parameter(:source).sensitive).to eq true
        expect(file.property(:content).sensitive).to eq true
        expect(file.property(:ensure).sensitive).to eq true
      end

      it "marks ensure as sensitive when content is sensitive" do
        resource = Puppet::Resource.new(:file, make_absolute("/tmp/foo"), :parameters => {:content => 'hello world!'}, :sensitive_parameters => [:content])
        file = described_class.new(resource)
        expect(file.property(:ensure).sensitive).to eq true
      end
    end
  end

  describe "#mark_children_for_purging" do
    it "should set each child's ensure to absent" do
      paths = %w[foo bar baz]
      children = {}
      paths.each do |child|
        children[child] = described_class.new(:path => File.join(path, child), :ensure => :present)
      end

      file.mark_children_for_purging(children)

      expect(children.length).to eq(3)
      children.values.each do |child|
        expect(child[:ensure]).to eq(:absent)
      end
    end

    it "should skip children which have a source" do
      child = described_class.new(:path => path, :ensure => :present, :source => File.expand_path(__FILE__))

      file.mark_children_for_purging('foo' => child)

      expect(child[:ensure]).to eq(:present)
    end
  end

  describe "#newchild" do
    it "should create a new resource relative to the parent" do
      child = file.newchild('bar')

      expect(child).to be_a(described_class)
      expect(child[:path]).to eq(File.join(file[:path], 'bar'))
    end

    {
      :ensure => :present,
      :recurse => true,
      :recurselimit => 5,
      :target => "some_target",
      :source => File.expand_path("some_source"),
    }.each do |param, value|
      it "should omit the #{param} parameter", :if => described_class.defaultprovider.feature?(:manages_symlinks) do
        # Make a new file, because we have to set the param at initialization
        # or it wouldn't be copied regardless.
        file = described_class.new(:path => path, param => value)
        child = file.newchild('bar')
        expect(child[param]).not_to eq(value)
      end
    end

    it "should copy all of the parent resource's 'should' values that were set at initialization" do
      parent = described_class.new(:path => path, :owner => 'root', :group => 'wheel')

      child = parent.newchild("my/path")

      expect(child[:owner]).to eq('root')
      expect(child[:group]).to eq('wheel')
    end

    it "should not copy default values to the new child" do
      child = file.newchild("my/path")
      expect(child.original_parameters).not_to include(:backup)
    end

    it "should not copy values to the child which were set by the source" do
      source = File.expand_path(__FILE__)
      file[:source] = source
      metadata = double('metadata', :owner => "root", :group => "root", :mode => '0755', :ftype => "file", :checksum => "{md5}whatever", :checksum_type => "md5", :source => source)
      allow(file.parameter(:source)).to receive(:metadata).and_return(metadata)

      file.parameter(:source).copy_source_values

      expect(file.class).to receive(:new) do |arg|
        expect(arg[:group]).to be_nil
      end
      file.newchild("my/path")
    end
  end

  describe "#purge?" do
    it "should return false if purge is not set" do
      expect(file).to_not be_purge
    end

    it "should return true if purge is set to true" do
      file[:purge] = true

      expect(file).to be_purge
    end

    it "should return false if purge is set to false" do
      file[:purge] = false

      expect(file).to_not be_purge
    end
  end

  describe "#recurse" do
    before do
      file[:recurse] = true
      @metadata = Puppet::FileServing::Metadata
    end

    describe "and a source is set" do
      it "should pass the already-discovered resources to recurse_remote" do
        file[:source] = File.expand_path(__FILE__)
        allow(file).to receive(:recurse_local).and_return(:foo => "bar")
        expect(file).to receive(:recurse_remote).with(:foo => "bar").and_return([])
        file.recurse
      end
    end

    describe "and a target is set" do
      it "should use recurse_link" do
        file[:target] = File.expand_path(__FILE__)
        allow(file).to receive(:recurse_local).and_return(:foo => "bar")
        expect(file).to receive(:recurse_link).with(:foo => "bar").and_return([])
        file.recurse
      end
    end

    it "should use recurse_local if recurse is not remote" do
      expect(file).to receive(:recurse_local).and_return({})
      file.recurse
    end

    it "should not use recurse_local if recurse is remote" do
      file[:recurse] = :remote
      expect(file).not_to receive(:recurse_local)
      file.recurse
    end

    it "should return the generated resources as an array sorted by file path" do
      one = double('one', :[] => "/one")
      two = double('two', :[] => "/one/two")
      three = double('three', :[] => "/three")
      expect(file).to receive(:recurse_local).and_return(:one => one, :two => two, :three => three)
      expect(file.recurse).to eq([one, two, three])
    end

    describe "and purging is enabled" do
      before do
        file[:purge] = true
      end

      it "should mark each file for removal" do
        local = described_class.new(:path => path, :ensure => :present)
        expect(file).to receive(:recurse_local).and_return("local" => local)

        file.recurse
        expect(local[:ensure]).to eq(:absent)
      end

      it "should not remove files that exist in the remote repository" do
        pending("FIXME: This test has been broken since it was introduced in c189b46e3f1 because of = vs ==")
        file[:source] = File.expand_path(__FILE__)
        expect(file).to receive(:recurse_local).and_return({})

        remote = described_class.new(:path => path, :source => File.expand_path(__FILE__), :ensure => :present)

        expect(file).to receive(:recurse_remote).with(hash_including("remote" => remote))

        file.recurse

        expect(remote[:ensure]).not_to eq(:absent)
      end
    end

  end

  describe "#remove_less_specific_files" do
    it "should remove any nested files that are already in the catalog" do
      foo = described_class.new :path => File.join(file[:path], 'foo')
      bar = described_class.new :path => File.join(file[:path], 'bar')
      baz = described_class.new :path => File.join(file[:path], 'baz')

      catalog.add_resource(foo)
      catalog.add_resource(bar)

      expect(file.remove_less_specific_files([foo, bar, baz])).to eq([baz])
    end

  end

  describe "#recurse?" do
    it "should be true if recurse is true" do
      file[:recurse] = true
      expect(file).to be_recurse
    end

    it "should be true if recurse is remote" do
      file[:recurse] = :remote
      expect(file).to be_recurse
    end

    it "should be false if recurse is false" do
      file[:recurse] = false
      expect(file).to_not be_recurse
    end
  end

  describe "#recurse_link" do
    before do
      @first = double('first', :relative_path => "first", :full_path => "/my/first", :ftype => "directory")
      @second = double('second', :relative_path => "second", :full_path => "/my/second", :ftype => "file")

      @resource = double('file', :[]= => nil)
    end

    it "should pass its target to the :perform_recursion method" do
      file[:target] = "mylinks"
      expect(file).to receive(:perform_recursion).with("mylinks").and_return([@first])
      allow(file).to receive(:newchild).and_return(@resource)
      file.recurse_link({})
    end

    it "should ignore the recursively-found '.' file and configure the top-level file to create a directory" do
      allow(@first).to receive(:relative_path).and_return(".")
      file[:target] = "mylinks"
      expect(file).to receive(:perform_recursion).with("mylinks").and_return([@first])
      expect(file).not_to receive(:newchild)
      expect(file).to receive(:[]=).with(:ensure, :directory)
      file.recurse_link({})
    end

    it "should create a new child resource for each generated metadata instance's relative path that doesn't already exist in the children hash" do
      expect(file).to receive(:perform_recursion).and_return([@first, @second])
      expect(file).to receive(:newchild).with(@first.relative_path).and_return(@resource)
      file.recurse_link("second" => @resource)
    end

    it "should not create a new child resource for paths that already exist in the children hash" do
      expect(file).to receive(:perform_recursion).and_return([@first])
      expect(file).not_to receive(:newchild)
      file.recurse_link("first" => @resource)
    end

    it "should set the target to the full path of discovered file and set :ensure to :link if the file is not a directory", :if => described_class.defaultprovider.feature?(:manages_symlinks) do
      allow(file).to receive(:perform_recursion).and_return([@first, @second])
      file.recurse_link("first" => @resource, "second" => file)

      expect(file[:ensure]).to eq(:link)
      expect(file[:target]).to eq("/my/second")
    end

    it "should :ensure to :directory if the file is a directory" do
      allow(file).to receive(:perform_recursion).and_return([@first, @second])
      file.recurse_link("first" => file, "second" => @resource)

      expect(file[:ensure]).to eq(:directory)
    end

    it "should return a hash with both created and existing resources with the relative paths as the hash keys" do
      expect(file).to receive(:perform_recursion).and_return([@first, @second])
      allow(file).to receive(:newchild).and_return(file)
      expect(file.recurse_link("second" => @resource)).to eq({"second" => @resource, "first" => file})
    end
  end

  describe "#recurse_local" do
    before do
      @metadata = double('metadata', :relative_path => "my/file")
    end

    it "should pass its path to the :perform_recursion method" do
      expect(file).to receive(:perform_recursion).with(file[:path]).and_return([@metadata])
      allow(file).to receive(:newchild)
      file.recurse_local
    end

    it "should return an empty hash if the recursion returns nothing" do
      expect(file).to receive(:perform_recursion).and_return(nil)
      expect(file.recurse_local).to eq({})
    end

    it "should create a new child resource with each generated metadata instance's relative path" do
      expect(file).to receive(:perform_recursion).and_return([@metadata])
      expect(file).to receive(:newchild).with(@metadata.relative_path).and_return("fiebar")
      file.recurse_local
    end

    it "should not create a new child resource for the '.' directory" do
      allow(@metadata).to receive(:relative_path).and_return(".")

      expect(file).to receive(:perform_recursion).and_return([@metadata])
      expect(file).not_to receive(:newchild)
      file.recurse_local
    end

    it "should return a hash of the created resources with the relative paths as the hash keys" do
      expect(file).to receive(:perform_recursion).and_return([@metadata])
      expect(file).to receive(:newchild).with("my/file").and_return("fiebar")
      expect(file.recurse_local).to eq({"my/file" => "fiebar"})
    end

    it "should set checksum_type to none if this file checksum is none" do
      file[:checksum] = :none
      expect(Puppet::FileServing::Metadata.indirection).to receive(:search).with(anything, hash_including(checksum_type: :none)).and_return([@metadata])
      expect(file).to receive(:newchild).with("my/file").and_return("fiebar")
      file.recurse_local
    end
  end

  describe "#recurse_remote" do
    let(:my) { File.expand_path('/my') }

    before do
      file[:source] = "puppet://foo/bar"

      @first = Puppet::FileServing::Metadata.new(my, :relative_path => "first")
      @second = Puppet::FileServing::Metadata.new(my, :relative_path => "second")
      allow(@first).to receive(:ftype).and_return("directory")
      allow(@second).to receive(:ftype).and_return("directory")

      @parameter = double('property', :metadata= => nil)
      @resource = double('file', :[]= => nil, :parameter => @parameter)
    end

    it "should pass its source to the :perform_recursion method" do
      data = Puppet::FileServing::Metadata.new(File.expand_path("/whatever"), :relative_path => "foobar")
      expect(file).to receive(:perform_recursion).with("puppet://foo/bar").and_return([data])
      allow(file).to receive(:newchild).and_return(@resource)
      file.recurse_remote({})
    end

    it "should not recurse when the remote file is not a directory" do
      data = Puppet::FileServing::Metadata.new(File.expand_path("/whatever"), :relative_path => ".")
      allow(data).to receive(:ftype).and_return("file")
      expect(file).to receive(:perform_recursion).with("puppet://foo/bar").and_return([data])
      expect(file).not_to receive(:newchild)
      file.recurse_remote({})
    end

    it "should set the source of each returned file to the searched-for URI plus the found relative path" do
      expect(@first).to receive(:source=).with(File.join("puppet://foo/bar", @first.relative_path))
      expect(file).to receive(:perform_recursion).and_return([@first])
      allow(file).to receive(:newchild).and_return(@resource)
      file.recurse_remote({})
    end

    it "should create a new resource for any relative file paths that do not already have a resource" do
      allow(file).to receive(:perform_recursion).and_return([@first])
      expect(file).to receive(:newchild).with("first").and_return(@resource)
      expect(file.recurse_remote({})).to eq({"first" => @resource})
    end

    it "should not create a new resource for any relative file paths that do already have a resource" do
      allow(file).to receive(:perform_recursion).and_return([@first])
      expect(file).not_to receive(:newchild)
      file.recurse_remote("first" => @resource)
    end

    it "should set the source of each resource to the source of the metadata" do
      allow(file).to receive(:perform_recursion).and_return([@first])
      allow(@resource).to receive(:[]=)
      expect(@resource).to receive(:[]=).with(:source, File.join("puppet://foo/bar", @first.relative_path))
      file.recurse_remote("first" => @resource)
    end

    it "should set the checksum parameter based on the metadata" do
      allow(file).to receive(:perform_recursion).and_return([@first])
      allow(@resource).to receive(:[]=)
      expect(@resource).to receive(:[]=).with(:checksum, "md5")
      file.recurse_remote("first" => @resource)
    end

    it "should store the metadata in the source property for each resource so the source does not have to requery the metadata" do
      allow(file).to receive(:perform_recursion).and_return([@first])
      expect(@resource).to receive(:parameter).with(:source).and_return(@parameter)

      expect(@parameter).to receive(:metadata=).with(@first)

      file.recurse_remote("first" => @resource)
    end

    it "should not create a new resource for the '.' file" do
      allow(@first).to receive(:relative_path).and_return(".")
      allow(file).to receive(:perform_recursion).and_return([@first])

      expect(file).not_to receive(:newchild)

      file.recurse_remote({})
    end

    it "should store the metadata in the main file's source property if the relative path is '.'" do
      allow(@first).to receive(:relative_path).and_return(".")
      allow(file).to receive(:perform_recursion).and_return([@first])

      expect(file.parameter(:source)).to receive(:metadata=).with(@first)

      file.recurse_remote("first" => @resource)
    end

    it "should update the main file's checksum parameter if the relative path is '.'" do
      allow(@first).to receive(:relative_path).and_return(".")
      allow(file).to receive(:perform_recursion).and_return([@first])

      allow(file).to receive(:[]=)
      expect(file). to receive(:[]=).with(:checksum, "md5")

      file.recurse_remote("first" => @resource)
    end

    describe "and multiple sources are provided" do
      let(:sources) do
        h = {}
        %w{/a /b /c /d}.each do |key|
          h[key] = URI.unescape(Puppet::Util.path_to_uri(File.expand_path(key)).to_s)
        end
        h
      end

      describe "and :sourceselect is set to :first" do
        it "should create file instances for the results for the first source to return any values" do
          data = Puppet::FileServing::Metadata.new(File.expand_path("/whatever"), :relative_path => "foobar")
          file[:source] = sources.keys.sort.map { |key| File.expand_path(key) }
          expect(file).to receive(:perform_recursion).with(sources['/a']).and_return(nil)
          expect(file).to receive(:perform_recursion).with(sources['/b']).and_return([])
          expect(file).to receive(:perform_recursion).with(sources['/c']).and_return([data])
          expect(file).not_to receive(:perform_recursion).with(sources['/d'])
          expect(file).to receive(:newchild).with("foobar").and_return(@resource)
          file.recurse_remote({})
        end
      end

      describe "and :sourceselect is set to :all" do
        before do
          file[:sourceselect] = :all
        end

        it "should return every found file that is not in a previous source" do
          klass = Puppet::FileServing::Metadata

          file[:source] = abs_path = %w{/a /b /c /d}.map {|f| File.expand_path(f) }
          allow(file).to receive(:newchild).and_return(@resource)

          one = [klass.new(abs_path[0], :relative_path => "a")]
          expect(file).to receive(:perform_recursion).with(sources['/a']).and_return(one)
          expect(file).to receive(:newchild).with("a").and_return(@resource)

          two = [klass.new(abs_path[1], :relative_path => "a"), klass.new(abs_path[1], :relative_path => "b")]
          expect(file).to receive(:perform_recursion).with(sources['/b']).and_return(two)
          expect(file).to receive(:newchild).with("b").and_return(@resource)

          three = [klass.new(abs_path[2], :relative_path => "a"), klass.new(abs_path[2], :relative_path => "c")]
          expect(file).to receive(:perform_recursion).with(sources['/c']).and_return(three)
          expect(file).to receive(:newchild).with("c").and_return(@resource)
          expect(file).to receive(:perform_recursion).with(sources['/d']).and_return([])

          file.recurse_remote({})
        end
      end
    end
  end

  describe "#perform_recursion", :uses_checksums => true do
    it "should use Metadata to do its recursion" do
      expect(Puppet::FileServing::Metadata.indirection).to receive(:search)
      file.perform_recursion(file[:path])
    end

    it "should use the provided path as the key to the search" do
      expect(Puppet::FileServing::Metadata.indirection).to receive(:search).with("/foo", anything)
      file.perform_recursion("/foo")
    end

    it "should return the results of the metadata search" do
      expect(Puppet::FileServing::Metadata.indirection).to receive(:search).and_return("foobar")
      expect(file.perform_recursion(file[:path])).to eq("foobar")
    end

    it "should pass its recursion value to the search" do
      file[:recurse] = true
      expect(Puppet::FileServing::Metadata.indirection).to receive(:search).with(anything, hash_including(recurse: true))
      file.perform_recursion(file[:path])
    end

    it "should pass true if recursion is remote" do
      file[:recurse] = :remote
      expect(Puppet::FileServing::Metadata.indirection).to receive(:search).with(anything, hash_including(recurse: true))
      file.perform_recursion(file[:path])
    end

    it "should pass its recursion limit value to the search" do
      file[:recurselimit] = 10
      expect(Puppet::FileServing::Metadata.indirection).to receive(:search).with(anything, hash_including(recurselimit: 10))
      file.perform_recursion(file[:path])
    end

    it "should configure the search to ignore or manage links" do
      file[:links] = :manage
      expect(Puppet::FileServing::Metadata.indirection).to receive(:search).with(anything, hash_including(links: :manage))
      file.perform_recursion(file[:path])
    end

    it "should pass its 'ignore' setting to the search if it has one" do
      file[:ignore] = %w{.svn CVS}
      expect(Puppet::FileServing::Metadata.indirection).to receive(:search).with(anything, hash_including(ignore: %w{.svn CVS}))
      file.perform_recursion(file[:path])
    end

    with_digest_algorithms do
      it "it should pass its 'checksum' setting #{metadata[:digest_algorithm]} to the search" do
        file[:source] = File.expand_path('/foo')
        expect(Puppet::FileServing::Metadata.indirection).to receive(:search).with(anything, hash_including(checksum_type: digest_algorithm.intern))
        file.perform_recursion(file[:path])
      end
    end
  end

  describe "#remove_existing" do
    it "should do nothing if the file doesn't exist" do
      expect(file.remove_existing(:file)).to eq(false)
    end

    it "should fail if it can't backup the file" do
      # Default: file[:backup] = true
      allow(file).to receive(:stat).and_return(double('stat', :ftype => 'file'))
      allow(file).to receive(:perform_backup).and_return(false)

      expect { file.remove_existing(:file) }.to raise_error(Puppet::Error, /Could not back up; will not remove/)
    end

    describe "backing up directories" do
      it "should not backup directories if backup is true and force is false" do
        # Default: file[:backup] = true
        file[:force] = false
        allow(file).to receive(:stat).and_return(double('stat', :ftype => 'directory'))

        expect(file).not_to receive(:perform_backup)
        expect(file).to receive(:warning).with("Could not back up file of type directory")
        expect(file.remove_existing(:file)).to eq(false)
      end

      it "should backup directories if backup is true and force is true" do
        # Default: file[:backup] = true
        file[:force] = true
        allow(file).to receive(:stat).and_return(double('stat', :ftype => 'directory'))

        expect(FileUtils).to receive(:rmtree).with(file[:path])
        expect(file).to receive(:perform_backup).and_return(true)

        expect(file.remove_existing(:file)).to eq(true)
      end
    end

    it "should not do anything if the file is already the right type and not a link" do
      allow(file).to receive(:stat).and_return(double('stat', :ftype => 'file'))

      expect(file.remove_existing(:file)).to eq(false)
    end

    it "should not remove directories and should not invalidate the stat unless force is true" do
      file[:force] = false
      # Actually call stat to set @needs_stat to nil
      file.stat
      allow(file).to receive(:stat).and_return(double('stat', :ftype => 'directory'))

      expect(file.instance_variable_get(:@stat)).to eq(nil)
    end

    it "should remove a directory if backup is true and force is true" do
      # Default: file[:backup] = true
      file[:force] = true
      allow(file).to receive(:stat).and_return(double('stat', :ftype => 'directory'))

      expect(FileUtils).to receive(:rmtree).with(file[:path])

      expect(file.remove_existing(:file)).to eq(true)
    end

    it "should remove an existing file" do
      allow(file).to receive(:perform_backup).and_return(true)
      FileUtils.touch(path)

      expect(file.remove_existing(:directory)).to eq(true)

      expect(Puppet::FileSystem.exist?(file[:path])).to eq(false)
    end

    it "should remove an existing link", :if => described_class.defaultprovider.feature?(:manages_symlinks) do
      allow(file).to receive(:perform_backup).and_return(true)

      target = tmpfile('link_target')
      FileUtils.touch(target)
      Puppet::FileSystem.symlink(target, path)
      file[:target] = target

      expect(file.remove_existing(:directory)).to eq(true)

      expect(Puppet::FileSystem.exist?(file[:path])).to eq(false)
    end

    it "should fail if the file is not a directory, link, file, fifo, socket, or is unknown" do
      allow(file).to receive(:stat).and_return(double('stat', :ftype => 'blockSpecial'))

      expect(file).to receive(:warning).with("Could not back up file of type blockSpecial")
      expect { file.remove_existing(:file) }.to raise_error(Puppet::Error, /Could not remove files of type blockSpecial/)
    end

    it "should invalidate the existing stat of the file" do
      # Actually call stat to set @needs_stat to nil
      file.stat
      allow(file).to receive(:stat).and_return(double('stat', :ftype => 'file'))

      allow(Puppet::FileSystem).to receive(:unlink)

      expect(file.remove_existing(:directory)).to eq(true)
      expect(file.instance_variable_get(:@stat)).to eq(:needs_stat)
    end
  end

  describe "#retrieve" do
    it "should copy the source values if the 'source' parameter is set" do
      file[:source] = File.expand_path('/foo/bar')
      expect(file.parameter(:source)).to receive(:copy_source_values)
      file.retrieve
    end
  end

  describe "#should_be_file?" do
    it "should have a method for determining if the file should be a normal file" do
      expect(file).to respond_to(:should_be_file?)
    end

    it "should be a file if :ensure is set to :file" do
      file[:ensure] = :file
      expect(file).to be_should_be_file
    end

    it "should be a file if :ensure is set to :present and the file exists as a normal file" do
      allow(file).to receive(:stat).and_return(double('stat', :ftype => "file"))
      file[:ensure] = :present
      expect(file).to be_should_be_file
    end

    it "should not be a file if :ensure is set to something other than :file" do
      file[:ensure] = :directory
      expect(file).to_not be_should_be_file
    end

    it "should not be a file if :ensure is set to :present and the file exists but is not a normal file" do
      allow(file).to receive(:stat).and_return(double('stat', :ftype => "directory"))
      file[:ensure] = :present
      expect(file).to_not be_should_be_file
    end

    it "should be a file if :ensure is not set and :content is" do
      file[:content] = "foo"
      expect(file).to be_should_be_file
    end

    it "should be a file if neither :ensure nor :content is set but the file exists as a normal file" do
      allow(file).to receive(:stat).and_return(double("stat", :ftype => "file"))
      expect(file).to be_should_be_file
    end

    it "should not be a file if neither :ensure nor :content is set but the file exists but not as a normal file" do
      allow(file).to receive(:stat).and_return(double("stat", :ftype => "directory"))
      expect(file).to_not be_should_be_file
    end
  end

  describe "#stat", :if => described_class.defaultprovider.feature?(:manages_symlinks) do
    before do
      target = tmpfile('link_target')
      FileUtils.touch(target)
      Puppet::FileSystem.symlink(target, path)

      file[:target] = target
      file[:links] = :manage # so we always use :lstat
    end

    it "should stat the target if it is following links" do
      file[:links] = :follow

      expect(file.stat.ftype).to eq('file')
    end

    it "should stat the link if is it not following links" do
      file[:links] = :manage

      expect(file.stat.ftype).to eq('link')
    end

    it "should return nil if the file does not exist" do
      file[:path] = make_absolute('/foo/bar/baz/non-existent')

      expect(file.stat).to be_nil
    end

    it "should return nil if the file cannot be stat'ed" do
      dir = tmpfile('link_test_dir')
      child = File.join(dir, 'some_file')
      Dir.mkdir(dir)
      File.chmod(0, dir)

      file[:path] = child

      expect(file.stat).to be_nil

      # chmod it back so we can clean it up
      File.chmod(0777, dir)
    end

    it "should return nil if parts of path are no directories" do
      regular_file = tmpfile('ENOTDIR_test')
      FileUtils.touch(regular_file)
      impossible_child = File.join(regular_file, 'some_file')

      file[:path] = impossible_child
      expect(file.stat).to be_nil
    end

    it "should return the stat instance" do
      expect(file.stat).to be_a(File::Stat)
    end

    it "should cache the stat instance" do
      expect(file.stat.object_id).to eql(file.stat.object_id)
    end
  end

  describe "#write" do
    describe "when validating the checksum" do
      before { allow(file).to receive(:validate_checksum?).and_return(true) }

      it "should fail if the checksum parameter and content checksums do not match" do
        checksum = double('checksum_parameter',  :sum => 'checksum_b', :sum_file => 'checksum_b')
        allow(file).to receive(:parameter).with(:checksum).and_return(checksum)
        allow(file).to receive(:parameter).with(:source).and_return(nil)


        property = double('content_property', :actual_content => "something", :length => "something".length, :write => 'checksum_a')
        allow(file).to receive(:property).with(:content).and_return(property)

        expect { file.write property }.to raise_error(Puppet::Error) end
    end

    describe "when not validating the checksum" do
      before do
        allow(file).to receive(:validate_checksum?).and_return(false)
      end

      it "should not fail if the checksum property and content checksums do not match" do
        checksum = double('checksum_parameter',  :sum => 'checksum_b')
        allow(file).to receive(:parameter).with(:checksum).and_return(checksum)
        allow(file).to receive(:parameter).with(:source).and_return(nil)

        property = double('content_property', :actual_content => "something", :length => "something".length, :write => 'checksum_a')
        allow(file).to receive(:property).with(:content).and_return(property)

        expect { file.write property }.to_not raise_error
      end
    end

    describe "when resource mode is supplied" do
      before do
        allow(file).to receive(:property_fix)
      end

      context "and writing temporary files" do
        before do
          allow(file).to receive(:write_temporary_file?).and_return(true)
        end

        it "should convert symbolic mode to int" do
          file[:mode] = 'oga=r'
          expect(Puppet::Util).to receive(:replace_file).with(file[:path], 0444)
          file.write
        end

        it "should support int modes" do
          file[:mode] = '0444'
          expect(Puppet::Util).to receive(:replace_file).with(file[:path], 0444)
          file.write
        end
      end

      context "and not writing temporary files" do
        before do
          allow(file).to receive(:write_temporary_file?).and_return(false)
        end

        it "should set a umask of 0" do
          file[:mode] = 'oga=r'
          expect(Puppet::Util).to receive(:withumask).with(0)
          file.write
        end

        it "should convert symbolic mode to int" do
          file[:mode] = 'oga=r'
          expect(File).to receive(:open).with(file[:path], anything, 0444)
          file.write
        end

        it "should support int modes" do
          file[:mode] = '0444'
          expect(File).to receive(:open).with(file[:path], anything, 0444)
          file.write
        end
      end
    end

    describe "when resource mode is not supplied" do
      context "and content is supplied" do
        it "should default to 0644 mode" do
          file = described_class.new(:path => path, :content => "file content")

          file.write file.parameter(:content)

          expect(File.stat(file[:path]).mode & 0777).to eq(0644)
        end
      end

      context "and no content is supplied" do
        it "should use puppet's default umask of 022" do
          file = described_class.new(:path => path)

          umask_from_the_user = 0777
          Puppet::Util.withumask(umask_from_the_user) do
            file.write
          end

          expect(File.stat(file[:path]).mode & 0777).to eq(0644)
        end
      end
    end
  end

  describe "#fail_if_checksum_is_wrong" do
    it "should fail if the checksum of the file doesn't match the expected one" do
      expect do
        allow(file.parameter(:checksum)).to receive(:sum_file).and_return('wrong!!')
        file.instance_eval do
          fail_if_checksum_is_wrong(self[:path], 'anything!')
        end
      end.to raise_error(Puppet::Error, /File written to disk did not match checksum/)
    end

    it "should not fail if the checksum is correct" do
      expect do
        allow(file.parameter(:checksum)).to receive(:sum_file).and_return('anything!')
        file.instance_eval do
          fail_if_checksum_is_wrong(self[:path], 'anything!')
        end
      end.not_to raise_error
    end

    it "should not fail if the checksum is absent" do
      expect do
        allow(file.parameter(:checksum)).to receive(:sum_file).and_return(nil)
        file.instance_eval do
          fail_if_checksum_is_wrong(self[:path], 'anything!')
        end
      end.not_to raise_error
    end
  end

  describe "#write_temporary_file?" do
    it "should be true if the file has specified content" do
      file[:content] = 'some content'

      expect(file.send(:write_temporary_file?)).to be_truthy
    end

    it "should be true if the file has specified source" do
      file[:source] = File.expand_path('/tmp/foo')

      expect(file.send(:write_temporary_file?)).to be_truthy
    end

    it "should be false if the file has neither content nor source" do
      expect(file.send(:write_temporary_file?)).to be_falsey
    end
  end

  describe "#property_fix" do
    {
      :mode     => '0777',
      :owner    => 'joeuser',
      :group    => 'joeusers',
      :seluser  => 'seluser',
      :selrole  => 'selrole',
      :seltype  => 'seltype',
      :selrange => 'selrange'
    }.each do |name,value|
      it "should sync the #{name} property if it's not in sync" do
        file[name] = value

        prop = file.property(name)
        expect(prop).to receive(:retrieve)
        expect(prop).to receive(:safe_insync?).and_return(false)
        expect(prop).to receive(:sync)

        file.send(:property_fix)
      end
    end
  end

  describe "when autorequiring" do
    describe "target" do
      it "should require file resource when specified with the target property", :if => described_class.defaultprovider.feature?(:manages_symlinks) do
        file = described_class.new(:path => File.expand_path("/foo"), :ensure => :directory)
        link = described_class.new(:path => File.expand_path("/bar"), :ensure => :link, :target => File.expand_path("/foo"))
        catalog.add_resource file
        catalog.add_resource link
        reqs = link.autorequire
        expect(reqs.size).to eq(1)
        expect(reqs[0].source).to eq(file)
        expect(reqs[0].target).to eq(link)
      end

      it "should require file resource when specified with the ensure property" do
        file = described_class.new(:path => File.expand_path("/foo"), :ensure => :directory)
        link = described_class.new(:path => File.expand_path("/bar"), :ensure => File.expand_path("/foo"))
        catalog.add_resource file
        catalog.add_resource link
        reqs = link.autorequire
        expect(reqs.size).to eq(1)
        expect(reqs[0].source).to eq(file)
        expect(reqs[0].target).to eq(link)
      end

      it "should not require target if target is not managed", :if => described_class.defaultprovider.feature?(:manages_symlinks) do
        link = described_class.new(:path => File.expand_path('/foo'), :ensure => :link, :target => '/bar')
        catalog.add_resource link
        expect(link.autorequire.size).to eq(0)
      end
    end

    describe "directories" do
      it "should autorequire its parent directory" do
        dir = described_class.new(:path => File.dirname(path))
        catalog.add_resource file
        catalog.add_resource dir
        reqs = file.autorequire
        expect(reqs[0].source).to eq(dir)
        expect(reqs[0].target).to eq(file)
      end

      it "should autorequire its nearest ancestor directory" do
        dir = described_class.new(:path => File.dirname(path))
        grandparent = described_class.new(:path => File.dirname(File.dirname(path)))
        catalog.add_resource file
        catalog.add_resource dir
        catalog.add_resource grandparent
        reqs = file.autorequire
        expect(reqs.length).to eq(1)
        expect(reqs[0].source).to eq(dir)
        expect(reqs[0].target).to eq(file)
      end

      it "should not autorequire anything when there is no nearest ancestor directory" do
        catalog.add_resource file
        expect(file.autorequire).to be_empty
      end

      it "should not autorequire its parent dir if its parent dir is itself" do
        file[:path] = File.expand_path('/')
        catalog.add_resource file
        expect(file.autorequire).to be_empty
      end

      describe "on Windows systems", :if => Puppet::Util::Platform.windows? do
        describe "when using UNC filenames" do
          it "should autorequire its parent directory" do
            file[:path] = '//localhost/foo/bar/baz'
            dir = described_class.new(:path => "//localhost/foo/bar")
            catalog.add_resource file
            catalog.add_resource dir
            reqs = file.autorequire
            expect(reqs[0].source).to eq(dir)
            expect(reqs[0].target).to eq(file)
          end

          it "should autorequire its nearest ancestor directory" do
            file = described_class.new(:path => "//localhost/foo/bar/baz/qux")
            dir = described_class.new(:path => "//localhost/foo/bar/baz")
            grandparent = described_class.new(:path => "//localhost/foo/bar")
            catalog.add_resource file
            catalog.add_resource dir
            catalog.add_resource grandparent
            reqs = file.autorequire
            expect(reqs.length).to eq(1)
            expect(reqs[0].source).to eq(dir)
            expect(reqs[0].target).to eq(file)
          end

          it "should not autorequire anything when there is no nearest ancestor directory" do
            file = described_class.new(:path => "//localhost/foo/bar/baz/qux")
            catalog.add_resource file
            expect(file.autorequire).to be_empty
          end

          it "should not autorequire its parent dir if its parent dir is itself" do
            file = described_class.new(:path => "//localhost/foo")
            catalog.add_resource file
            puts file.autorequire
            expect(file.autorequire).to be_empty
          end
        end
      end
    end
  end

  describe "when managing links", :if => Puppet.features.manages_symlinks? do
    require 'tempfile'

    before :each do
      Dir.mkdir(path)
      @target = File.join(path, "target")
      @link   = File.join(path, "link")

      target = described_class.new(
        :ensure => :file, :path => @target,
        :catalog => catalog, :content => 'yayness',
        :mode => '0644')
      catalog.add_resource target

      @link_resource = described_class.new(
        :ensure => :link, :path => @link,
        :target => @target, :catalog => catalog,
        :mode => '0755')
      catalog.add_resource @link_resource

      # to prevent the catalog from trying to write state.yaml
      allow(Puppet::Util::Storage).to receive(:store)
    end

    it "should preserve the original file mode and ignore the one set by the link" do
      @link_resource[:links] = :manage # default
      catalog.apply

      # I convert them to strings so they display correctly if there's an error.
      expect((Puppet::FileSystem.stat(@target).mode & 007777).to_s(8)).to eq('644')
    end

    it "should manage the mode of the followed link" do
      if Puppet::Util::Platform.windows?
        skip "Windows cannot presently manage the mode when following symlinks"
      else
        @link_resource[:links] = :follow
        catalog.apply

        expect((Puppet::FileSystem.stat(@target).mode & 007777).to_s(8)).to eq('755')
      end
    end
  end

  describe 'when using source' do
    # different UTF-8 widths
    # 1-byte A
    # 2-byte ۿ - http://www.fileformat.info/info/unicode/char/06ff/index.htm - 0xDB 0xBF / 219 191
    # 3-byte ᚠ - http://www.fileformat.info/info/unicode/char/16A0/index.htm - 0xE1 0x9A 0xA0 / 225 154 160
    # 4-byte <U+070E> - http://www.fileformat.info/info/unicode/char/2070E/index.htm - 0xF0 0xA0 0x9C 0x8E / 240 160 156 142
    let (:mixed_utf8) { "A\u06FF\u16A0\u{2070E}" } # Aۿᚠ<U+070E>

    it 'should allow UTF-8 characters and return a UTF-8 uri' do
      filename = "/bar #{mixed_utf8}"
      source = "puppet://foo#{filename}"
      file[:source] = source

      # intercept the indirector call to provide back mocked metadata for the given URI
      metadata = double('metadata', :source => source)
      expect(metadata).to receive(:source=)
      expect(Puppet::FileServing::Metadata.indirection).to receive(:find).with(source, anything).and_return(metadata)

      uri = file.parameters[:source].uri
      expect(URI.unescape(uri.path)).to eq(filename)
      expect(uri.path.encoding).to eq(Encoding::UTF_8)
    end

    matcher :request_key do |expected|
      match do |actual|
        values_match? expected, actual.key
      end
    end

    it 'should allow UTF-8 characters inside the indirector / terminus code' do
      filename = "/bar #{mixed_utf8}"
      source = "puppet://foo#{filename}"
      file[:source] = source

      # for this test to properly trigger previously errant behavior, the code for
      # Puppet::FileServing::Metadata.indirection.find must run and produce an
      # instance of Puppet::Indirector::FileMetadata::Rest that can be amended
      metadata = double('metadata', :source => source)
      expect(metadata).to receive(:source=)
      require 'puppet/indirector/file_metadata/rest'
      expect_any_instance_of(Puppet::Indirector::FileMetadata::Rest).to receive(:find).with(request_key(filename[1..-1])).and_return(metadata)

      uri = file.parameters[:source].uri
      expect(URI.unescape(uri.path)).to eq(filename)
      expect(uri.path.encoding).to eq(Encoding::UTF_8)
    end
  end

  describe "when using source" do
    before do
      file[:source] = File.expand_path('/one')
      # Contents of an empty file generate the below hash values
      # in case you need to add support for additional algorithms in future
      @checksum_values = {
        :md5 => 'd41d8cd98f00b204e9800998ecf8427e',
        :md5lite => 'd41d8cd98f00b204e9800998ecf8427e',
        :sha256 => 'e3b0c44298fc1c149afbf4c8996fb92427ae41e4649b934ca495991b7852b855',
        :sha256lite => 'e3b0c44298fc1c149afbf4c8996fb92427ae41e4649b934ca495991b7852b855',
        :sha1 => 'da39a3ee5e6b4b0d3255bfef95601890afd80709',
        :sha1lite => 'da39a3ee5e6b4b0d3255bfef95601890afd80709',
        :sha224 => 'd14a028c2a3a2bc9476102bb288234c415a2b01f828ea62ac5b3e42f',
        :sha384 => '38b060a751ac96384cd9327eb1b1e36a21fdb71114be07434c0cc7bf63f6e1da274edebfe76f65fbd51ad2f14898b95b',
        :sha512 => 'cf83e1357eefb8bdf1542850d66d8007d620e4050b5715dc83f4a921d36ce9ce47d0d13c5d85f2b0ff8318d2877eec2f63b931bd47417a81a538327af927da3e',
        :mtime => 'Jan 26 13:59:49 2016',
        :ctime => 'Jan 26 13:59:49 2016'
      }
    end

    Puppet::Type::File::ParameterChecksum.value_collection.values.reject {|v| v == :none}.each do |checksum_type|
      describe "with checksum '#{checksum_type}'" do
        before do
          file[:checksum] = checksum_type
        end

        it 'should validate' do
          expect { file.validate }.to_not raise_error
        end

        it 'should fail on an invalid checksum_value' do
          file[:checksum_value] = ''
          expect { file.validate }.to raise_error(Puppet::Error, "Checksum value '' is not a valid checksum type #{checksum_type}")
        end

        it 'should validate a valid checksum_value' do
          file[:checksum_value] = @checksum_values[checksum_type]
          expect { file.validate }.to_not raise_error
        end
      end
    end

    describe "on Windows when source_permissions is `use`" do
      before :each do
<<<<<<< HEAD
        Puppet::Util::Platform.stubs(:windows?).returns true

=======
        allow(Puppet.features).to receive(:microsoft_windows?).and_return(true)
>>>>>>> c4b0f889
        file[:source_permissions] = "use"
      end
      let(:err_message) { "Copying owner/mode/group from the" <<
                          " source file on Windows is not supported;" <<
                          " use source_permissions => ignore." }

      it "should issue error when retrieving" do
        expect { file.retrieve }.to raise_error(err_message)
      end

      it "should issue error when retrieving if only user is unspecified" do
        file[:group] = 2
        file[:mode] = "0003"

        expect { file.retrieve }.to raise_error(err_message)
      end

      it "should issue error when retrieving if only group is unspecified" do
        file[:owner] = 1
        file[:mode] = "0003"

        expect { file.retrieve }.to raise_error(err_message)
      end

      it "should issue error when retrieving if only mode is unspecified" do
        file[:owner] = 1
        file[:group] = 2

        expect { file.retrieve }.to raise_error(err_message)
      end

      it "should issue warning when retrieve if group, owner, and mode are all specified" do
        file[:owner] = 1
        file[:group] = 2
        file[:mode] = "0003"

        expect(file.parameter(:source)).to receive(:copy_source_values)
        expect(file).to receive(:warning).with(err_message)
        expect { file.retrieve }.not_to raise_error
      end
    end

    describe "with checksum 'none'" do
      before do
        file[:checksum] = :none
      end

      it 'should raise an exception when validating' do
        expect { file.validate }.to raise_error(/You cannot specify source when using checksum 'none'/)
      end
    end
  end

  describe "when using content" do
    before do
      file[:content] = 'file contents'
      @checksum_values = {
        :md5 => 'd41d8cd98f00b204e9800998ecf8427e',
        :md5lite => 'd41d8cd98f00b204e9800998ecf8427e',
        :sha256 => 'e3b0c44298fc1c149afbf4c8996fb92427ae41e4649b934ca495991b7852b855',
        :sha256lite => 'e3b0c44298fc1c149afbf4c8996fb92427ae41e4649b934ca495991b7852b855',
        :sha1 => 'da39a3ee5e6b4b0d3255bfef95601890afd80709',
        :sha1lite => 'da39a3ee5e6b4b0d3255bfef95601890afd80709',
        :sha224 => 'd14a028c2a3a2bc9476102bb288234c415a2b01f828ea62ac5b3e42f',
        :sha384 => '38b060a751ac96384cd9327eb1b1e36a21fdb71114be07434c0cc7bf63f6e1da274edebfe76f65fbd51ad2f14898b95b',
        :sha512 => 'cf83e1357eefb8bdf1542850d66d8007d620e4050b5715dc83f4a921d36ce9ce47d0d13c5d85f2b0ff8318d2877eec2f63b931bd47417a81a538327af927da3e',
      }
    end

    (Puppet::Type::File::ParameterChecksum.value_collection.values - SOURCE_ONLY_CHECKSUMS).each do |checksum_type|
      describe "with checksum '#{checksum_type}'" do
        before do
          file[:checksum] = checksum_type
        end

        it 'should validate' do
          expect { file.validate }.to_not raise_error
        end

        it 'should fail on an invalid checksum_value' do
          file[:checksum_value] = ''
          expect { file.validate }.to raise_error(Puppet::Error, "Checksum value '' is not a valid checksum type #{checksum_type}")
        end

        it 'should validate a valid checksum_value' do
          file[:checksum_value] = @checksum_values[checksum_type]
          expect { file.validate }.to_not raise_error
        end
      end
    end

    SOURCE_ONLY_CHECKSUMS.each do |checksum_type|
      describe "with checksum '#{checksum_type}'" do
        it 'should raise an exception when validating' do
          file[:checksum] = checksum_type

          expect { file.validate }.to raise_error(/You cannot specify content when using checksum '#{checksum_type}'/)
        end
      end
    end
  end

  describe "when checksum is none" do
    before do
      file[:checksum] = :none
    end

    it 'should validate' do
      expect { file.validate }.to_not raise_error
    end

    it 'should fail on an invalid checksum_value' do
      file[:checksum_value] = 'boo'
      expect { file.validate }.to raise_error(Puppet::Error, "Checksum value 'boo' is not a valid checksum type none")
    end

    it 'should validate a valid checksum_value' do
      file[:checksum_value] = ''
      expect { file.validate }.to_not raise_error
    end
  end

  describe "when auditing" do
    before :each do
      # to prevent the catalog from trying to write state.yaml
      allow(Puppet::Util::Storage).to receive(:store)
    end

    it "should not fail if creating a new file if group is not set" do
      file = described_class.new(:path => path, :audit => 'all', :content => 'content')
      catalog.add_resource(file)

      report = catalog.apply.report

      expect(report.resource_statuses["File[#{path}]"]).not_to be_failed
      expect(File.read(path)).to eq('content')
    end

    it "should not log errors if creating a new file with ensure present and no content" do
      file[:audit]  = 'content'
      file[:ensure] = 'present'
      catalog.add_resource(file)

      catalog.apply

      expect(Puppet::FileSystem.exist?(path)).to be_truthy
      expect(@logs).not_to be_any { |l|
        # the audit metaparameter is deprecated and logs a warning
        l.level != :notice
      }
    end
  end

  describe "when specifying both source and checksum" do
    it 'should use the specified checksum when source is first' do
      file[:source] = File.expand_path('/foo')
      file[:checksum] = :md5lite

      expect(file[:checksum]).to eq(:md5lite)
    end

    it 'should use the specified checksum when source is last' do
      file[:checksum] = :md5lite
      file[:source] = File.expand_path('/foo')

      expect(file[:checksum]).to eq(:md5lite)
    end
  end

  describe "when validating" do
    [[:source, :target], [:source, :content], [:target, :content]].each do |prop1,prop2|
      it "should fail if both #{prop1} and #{prop2} are specified" do
          file[prop1] = prop1 == :source ? File.expand_path("prop1 value") : "prop1 value"
          file[prop2] = "prop2 value"
        expect do
          file.validate
        end.to raise_error(Puppet::Error, /You cannot specify more than one of/)
      end
    end
  end
end<|MERGE_RESOLUTION|>--- conflicted
+++ resolved
@@ -1521,12 +1521,8 @@
 
     describe "on Windows when source_permissions is `use`" do
       before :each do
-<<<<<<< HEAD
-        Puppet::Util::Platform.stubs(:windows?).returns true
-
-=======
-        allow(Puppet.features).to receive(:microsoft_windows?).and_return(true)
->>>>>>> c4b0f889
+        allow(Puppet::Util::Platform).to receive(:windows?).and_return(true)
+
         file[:source_permissions] = "use"
       end
       let(:err_message) { "Copying owner/mode/group from the" <<
