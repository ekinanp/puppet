require 'rake/clean'
require 'pp'
require 'yaml'
$LOAD_PATH << File.expand_path(File.join(File.dirname(__FILE__), 'lib'))
require 'puppet/acceptance/git_utils'
extend Puppet::Acceptance::GitUtils

ONE_DAY_IN_SECS = 24 * 60 * 60
REPO_CONFIGS_DIR = "repo-configs"
CLEAN.include('*.tar', REPO_CONFIGS_DIR, 'merged_options.rb')

# If elsewhere we're depending on internal network resources
# then assume we can depend on them here
EPEL_MIRROR = ENV['BEAKER_EPEL_MIRROR']

module HarnessOptions

  defaults = {
    :type => 'git',
    :helper => ['lib/helper.rb'],
    :tests  => ['tests'],
    :log_level => 'debug',
    :color => false,
    :root_keys => true,
    :ssh => {
      :keys => ["id_rsa_acceptance", "#{ENV['HOME']}/.ssh/id_rsa-acceptance"],
    },
    :xml => true,
    :timesync => false,
    :repo_proxy => true,
    :add_el_extras => true,
    :preserve_hosts => 'onfail',
    :forge_host => 'forge-aio01-petest.puppetlabs.com',
    :'master-start-curl-retries' => 30
  }

  DEFAULTS = EPEL_MIRROR ? defaults.merge(:epel_url => EPEL_MIRROR) : defaults

  class Aggregator
    attr_reader :mode

    def initialize(mode)
      @mode = mode
    end

    def get_options(file_path)
      puts file_path
      if File.exists? file_path
        options = eval(File.read(file_path), binding)
      else
        puts "No options file found at #{File.expand_path(file_path)}"
      end
      options || {}
    end

    def get_mode_options
      get_options("./config/#{mode}/options.rb")
    end

    def get_local_options
      get_options("./local_options.rb")
    end

    def final_options(intermediary_options = {})
      mode_options = get_mode_options
      local_overrides = get_local_options
      final_options = DEFAULTS.merge(mode_options)
      final_options.merge!(intermediary_options)
      final_options.merge!(local_overrides)
      return final_options
    end
  end

  def self.options(mode, options)
    final_options = Aggregator.new(mode).final_options(options)
    final_options
  end
end

def beaker_test(mode = :packages, options = {})
  delete_options = options.delete(:__delete_options__) || []
  final_options = HarnessOptions.options(mode, options)
  preserve_config = final_options.delete(:__preserve_config__)

  if mode == :git
    # Build up project git urls based on git server and fork env variables or defaults
    final_options[:install].map! do |install|
<<<<<<< HEAD
      raise(ArgumentError, "Missing Git URL within options hash. Install URL is nil.") if install.nil?
      if md = /^(\w+)#(\w+)$/.match(install)
=======
      if md = /^(\w+)#([\d.\w]+)$/.match(install)
>>>>>>> 31a5f0b5
        project, project_sha = md.captures
        "#{build_giturl(project)}##{project_sha}"
      elsif md = /^(\w+)$/.match(install)
        project = md[1]
        "#{build_giturl(project)}##{sha}"
      else
        install
      end
    end
  end

  delete_options.each do |delete_me|
    final_options.delete(delete_me)
  end

  options_file = 'merged_options.rb'
  File.open(options_file, 'w') do |merged|
    merged.puts <<-EOS
# Copy this file to local_options.rb and adjust as needed if you wish to run
# with some local overrides.
EOS
    merged.puts(final_options.pretty_inspect)
  end

  tests = ENV['TESTS'] || ENV['TEST']
  tests_opt = "--tests=#{tests}" if tests

  config_opt = "--hosts=#{config}" if config

  overriding_options = ENV['OPTIONS']

  args = ["--options-file", options_file, config_opt, tests_opt, overriding_options].compact

  begin
    sh("beaker", *args)
  ensure
    preserve_configuration(final_options, options_file) if preserve_config
  end
end

def preserve_configuration(final_options, options_file)
  if (hosts_file = config || final_options[:hosts_file]) && hosts_file !~ /preserved_config/
    cp(hosts_file, "log/latest/config.yml")
    generate_config_for_latest_hosts
  end
  mv(options_file, "log/latest")
end

def generate_config_for_latest_hosts
  preserved_config_hash = { 'HOSTS' => {} }

  puts "\nPreserving configuration so that any preserved nodes can be tested again locally..."

  config_hash = YAML.load_file('log/latest/config.yml')
  if !config_hash || !config_hash.include?('HOSTS')
    puts "Warning: No HOSTS configuration found in log/latest/config.yml"
    return
  else
    nodes = config_hash['HOSTS'].map do |node_label,hash|
      {
        :node_label => node_label,
        :roles => hash['roles'],
        :platform => hash['platform']
      }
    end

    pre_suite_log = File.read('log/latest/pre_suite-run.log')
    nodes.each do |node_info|
      host_regex = /^([\w.]+) \(#{node_info[:node_label]}\)/
      if matched = host_regex.match(pre_suite_log)
        hostname = matched[1]
        fqdn = (hostname =~ /\./) ?
          hostname :
          "#{hostname}.delivery.puppetlabs.net"
      elsif /^#{node_info[:node_label]} /.match(pre_suite_log)
        fqdn = "#{node_info[:node_label]}"
        puts "* Couldn't find any log lines for #{host_regex}, assuming #{fqdn} is the fqdn"
      end
      if fqdn
        preserved_config_hash['HOSTS'][fqdn] = {
          'roles' => node_info[:roles],
          'platform' => node_info[:platform],
        }
      else
        puts "* Couldn't match #{node_info[:node_label]} in pre_suite-run.log"
      end
    end
    pp preserved_config_hash

    File.open('log/latest/preserved_config.yaml', 'w') do |config_file|
      YAML.dump(preserved_config_hash, config_file)
    end
  end
rescue Errno::ENOENT => e
  puts "Warning: Couldn't generate preserved_config.yaml #{e}"
end

def list_preserved_configurations(secs_ago = ONE_DAY_IN_SECS)
  preserved = {}
  Dir.glob('log/*_*').each do |dir|
    preserved_config_path = "#{dir}/preserved_config.yaml"
    yesterday = Time.now - secs_ago.to_i
    if preserved_config = File.exists?(preserved_config_path)
      directory = File.new(dir)
      if directory.ctime > yesterday
        hosts = []
        preserved_config = YAML.load_file(preserved_config_path).to_hash
        preserved_config['HOSTS'].each do |hostname,values|
          hosts << "#{hostname}: #{values['platform']}, #{values['roles']}"
        end
        preserved[hosts] = directory.to_path
      end
    end
  end
  preserved.map { |k,v| [v,k] }.sort { |a,b| a[0] <=> b[0] }.reverse
end

def list_preserved_hosts(secs_ago = ONE_DAY_IN_SECS)
  hosts = Set.new
  Dir.glob('log/**/pre*suite*run.log').each do |log|
    yesterday = Time.now - secs_ago.to_i
    File.open(log, 'r') do |file|
      if file.ctime > yesterday
        file.each_line do |line|
          matchdata = /^(\w+)(?:\.[\w.]+)? \(.*?\) \d\d:\d\d:\d\d\$/.match(line.encode!('UTF-8', 'UTF-8', :invalid => :replace))
          hosts.add(matchdata[1]) if matchdata
        end
      end
    end
  end
  hosts
end

def release_hosts(hosts = nil, secs_ago = ONE_DAY_IN_SECS)
  secs_ago ||= ONE_DAY_IN_SECS
  hosts ||= list_preserved_hosts(secs_ago)

  hosts.each do |h|
    hostname = h.split('.').first
    puts "Releaseing '#{hostname}'"
    puts `curl -X DELETE --url http://vcloud.delivery.puppetlabs.net/vm/#{hostname}`
  end
end

def print_preserved(preserved)
  preserved.each_with_index do |entry,i|
    puts "##{i}: #{entry[0]}"
    entry[1].each { |h| puts "  #{h}" }
  end
end

def beaker_run_type
  type = ENV['TYPE'] || :packages
  type = type.to_sym
end

def sha
  ENV['SHA']
end

def config
  ENV['CONFIG']
end

namespace :ci do

  task :check_env do
    raise(USAGE) unless sha
  end

  namespace :test do

    USAGE = <<-EOS
Requires commit SHA to be put under test as environment variable: SHA='<sha>'.
Also must set CONFIG=config/nodes/foo.yaml or include it in an options.rb for Beaker.
You may set TESTS=path/to/test,and/more/tests.
You may set additional Beaker OPTIONS='--more --options'
If testing from git checkouts, you may optionally set the github fork to checkout from using PUPPET_FORK='some-other-puppet-fork' (you may change the HIERA_FORK and FACTER_FORK as well if you wish).
You may also optionally set the git server to checkout repos from using GIT_SERVER='some.git.mirror'.
Or you may set PUPPET_GIT_SERVER='my.host.with.git.daemon', specifically, if you have set up a `git daemon` to pull local commits from.  (You will need to allow the git daemon to serve the repo (see `git help daemon` and the docs/acceptance_tests.md for more details)).
If there is a Beaker options hash in a ./local_options.rb, it will be included.  Commandline options set through the above environment variables will override settings in this file.
EOS

    desc <<-EOS
Run the acceptance tests through Beaker and install packages on the configuration targets.
#{USAGE}
EOS
    task :packages => 'ci:check_env' do
      beaker_test
    end

    desc <<-EOS
Run the acceptance tests through Beaker and install packages as part of the AIO puppet-agent installation.
#{USAGE}
EOS
    task :aio => 'ci:check_env' do
      beaker_test(:aio)
    end

    desc <<-EOS
Run the acceptance tests through Beaker and install packages as part of the AIO puppet-agent installation, testing against puppet-master-passenger.
#{USAGE}
EOS
    task :passenger => 'ci:check_env' do
      beaker_test(:passenger)
    end

    desc <<-EOS
Run the acceptance tests through Beaker and install from git on the configuration targets.
#{USAGE}
EOS
    task :git => 'ci:check_env' do
      beaker_test(:git)
    end
  end

  desc "Capture the master and agent hostname from the latest log and construct a preserved_config.yaml for re-running against preserved hosts without provisioning."
  task :extract_preserved_config do
    generate_config_for_latest_hosts
  end

  desc <<-EOS
Run an acceptance test for a given node configuration and preserve the hosts.
Defaults to a packages run, but you can set it to 'git' with TYPE='git'.
#{USAGE}
  EOS
  task :test_and_preserve_hosts => 'ci:check_env'  do
    beaker_test(beaker_run_type, :preserve_hosts => 'always', :__preserve_config__ => true)
  end

  desc "List acceptance runs from the past day which had hosts preserved."
  task :list_preserved do
    preserved = list_preserved_configurations
    print_preserved(preserved)
  end

  desc <<-EOS
Shutdown and destroy any hosts that we have preserved for testing.  These should be reaped daily by scripts, but this will free up resources immediately.
Specify a list of comma separated HOST_NAMES if you have a set of dynamic vcloud host names you want to purge outside of what can be grepped from the logs.
You can go back through the last SECS_AGO logs.  Default is one day ago in secs.
  EOS
  task :release_hosts do
    host_names = ENV['HOST_NAMES'].split(',') if ENV['HOST_NAMES']
    secs_ago = ENV['SECS_AGO']
    release_hosts(host_names, secs_ago)
  end

  task :destroy_preserved_hosts => 'ci:release_hosts' do
    puts "Note: we are now releasing hosts back to the vcloud pooling api rather than destroying them directly.  The rake task for this is ci:release_hosts"
  end

  desc <<-EOS
Rerun an acceptance test using the last captured preserved_config.yaml to skip provisioning.
Or specify a CONFIG_NUMBER from `rake ci:list_preserved`.
Defaults to a packages run, but you can set it to 'git' with TYPE='git'.
  EOS
  task :test_against_preserved_hosts do
    config_number = (ENV['CONFIG_NUMBER'] || 0).to_i
    preserved = list_preserved_configurations
    print_preserved(preserved)
    config_path = preserved[config_number][0]

    puts "Using ##{config_number}: #{config_path}"

    options = {
      :hosts_file => "#{config_path}/preserved_config.yaml",
      :no_provision => true,
      :preserve_hosts => 'always',
    }
    run_type = beaker_run_type
    if run_type == :packages
      options.merge!(:pre_suite => [
        'setup/packages/pre-suite/015_PackageHostsPresets.rb',
        'setup/packages/pre-suite/045_EnsureMasterStartedOnPassenger.rb',
      ])
    else
      options.merge!(:__delete_options__ => [:pre_suite])
    end
    beaker_test(beaker_run_type, options)
  end
end

task :default do
  sh('rake -T')
end

task :spec do
  sh('rspec lib')
end<|MERGE_RESOLUTION|>--- conflicted
+++ resolved
@@ -85,12 +85,8 @@
   if mode == :git
     # Build up project git urls based on git server and fork env variables or defaults
     final_options[:install].map! do |install|
-<<<<<<< HEAD
       raise(ArgumentError, "Missing Git URL within options hash. Install URL is nil.") if install.nil?
-      if md = /^(\w+)#(\w+)$/.match(install)
-=======
       if md = /^(\w+)#([\d.\w]+)$/.match(install)
->>>>>>> 31a5f0b5
         project, project_sha = md.captures
         "#{build_giturl(project)}##{project_sha}"
       elsif md = /^(\w+)$/.match(install)
