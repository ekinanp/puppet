--- conflicted
+++ resolved
@@ -3,13 +3,8 @@
 require 'puppet/configurer/plugin_handler'
 
 Puppet::Face.define(:plugin, '0.0.1') do
-<<<<<<< HEAD
-  copyright "Puppet Labs", 2011
+  copyright "Puppet Inc.", 2011
   license   _("Apache 2 license; see COPYING")
-=======
-  copyright "Puppet Inc.", 2011
-  license   "Apache 2 license; see COPYING"
->>>>>>> f4eb361c
 
   summary _("Interact with the Puppet plugin system.")
   description <<-'EOT'
