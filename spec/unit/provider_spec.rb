require 'spec_helper'

def existing_command
  Puppet::Util::Platform.windows? ? "cmd" : "echo"
end

describe Puppet::Provider do
  before :each do
    Puppet::Type.newtype(:test) do
      newparam(:name) { isnamevar }
    end
  end

  after :each do
    Puppet::Type.type(:test).provider_hash.clear
    Puppet::Type.rmtype(:test)
  end

  let :type do Puppet::Type.type(:test) end
  let :provider do type.provide(:default) {} end

  subject { provider }

  describe "has command" do
    it "installs a method to run the command specified by the path" do
      echo_command = expect_command_executed(:echo, "/bin/echo", "an argument")
      allow_creation_of(echo_command)

      provider = provider_of do
        has_command(:echo, "/bin/echo")
      end

      provider.echo("an argument")
    end

    it "installs a command that is run with a given environment" do
      echo_command = expect_command_executed(:echo, "/bin/echo", "an argument")
      allow_creation_of(echo_command, {
        :EV => "value",
        :OTHER => "different"
      })

      provider = provider_of do
        has_command(:echo, "/bin/echo") do
          environment :EV => "value", :OTHER => "different"
        end
      end

      provider.echo("an argument")
    end

    it "is required by default" do
      provider = provider_of do
        has_command(:does_not_exist, "/does/not/exist")
      end

      expect(provider).not_to be_suitable
    end

    it "is required by default" do
      provider = provider_of do
        has_command(:does_exist, File.expand_path("/exists/somewhere"))
      end

      file_exists_and_is_executable(File.expand_path("/exists/somewhere"))

      expect(provider).to be_suitable
    end

    it "can be specified as optional" do
      provider = provider_of do
        has_command(:does_not_exist, "/does/not/exist") do
          is_optional
        end
      end

      expect(provider).to be_suitable
    end
  end

  describe "has required commands" do
    it "installs methods to run executables by path" do
      echo_command = expect_command_executed(:echo, "/bin/echo", "an argument")
      ls_command = expect_command_executed(:ls, "/bin/ls")

      allow_creation_of(echo_command)
      allow_creation_of(ls_command)

      provider = provider_of do
        commands :echo => "/bin/echo", :ls => "/bin/ls"
      end

      provider.echo("an argument")
      provider.ls
    end

    it "allows the provider to be suitable if the executable is present" do
      provider = provider_of do
        commands :always_exists => File.expand_path("/this/command/exists")
      end

      file_exists_and_is_executable(File.expand_path("/this/command/exists"))

      expect(provider).to be_suitable
    end

    it "does not allow the provider to be suitable if the executable is not present" do
      provider = provider_of do
        commands :does_not_exist => "/this/command/does/not/exist"
      end

      expect(provider).not_to be_suitable
    end
  end

  describe "has optional commands" do
    it "installs methods to run executables" do
      echo_command = expect_command_executed(:echo, "/bin/echo", "an argument")
      ls_command = expect_command_executed(:ls, "/bin/ls")

      allow_creation_of(echo_command)
      allow_creation_of(ls_command)

      provider = provider_of do
        optional_commands :echo => "/bin/echo", :ls => "/bin/ls"
      end

      provider.echo("an argument")
      provider.ls
    end

    it "allows the provider to be suitable even if the executable is not present" do
      provider = provider_of do
        optional_commands :does_not_exist => "/this/command/does/not/exist"
      end

      expect(provider).to be_suitable
    end
  end

  it "should have a specifity class method" do
    expect(Puppet::Provider).to respond_to(:specificity)
  end

  it "should be Comparable" do
    res = Puppet::Type.type(:notify).new(:name => "res")

    # Normally I wouldn't like the stubs, but the only way to name a class
    # otherwise is to assign it to a constant, and that hurts more here in
    # testing world. --daniel 2012-01-29
    a = Class.new(Puppet::Provider).new(res)
    allow(a.class).to receive(:name).and_return("Puppet::Provider::Notify::A")

    b = Class.new(Puppet::Provider).new(res)
    allow(b.class).to receive(:name).and_return("Puppet::Provider::Notify::B")

    c = Class.new(Puppet::Provider).new(res)
    allow(c.class).to receive(:name).and_return("Puppet::Provider::Notify::C")

    [[a, b, c], [a, c, b], [b, a, c], [b, c, a], [c, a, b], [c, b, a]].each do |this|
      expect(this.sort).to eq([a, b, c])
    end

    expect(a).to be < b
    expect(a).to be < c
    expect(b).to be > a
    expect(b).to be < c
    expect(c).to be > a
    expect(c).to be > b

    [a, b, c].each {|x| expect(a).to be <= x }
    [a, b, c].each {|x| expect(c).to be >= x }

    expect(b).to be_between(a, c)
  end

  context "when creating instances" do
    context "with a resource" do
      let :resource do type.new(:name => "fred") end
      subject { provider.new(resource) }

      it "should set the resource correctly" do
        expect(subject.resource).to equal resource
      end

      it "should set the name from the resource" do
        expect(subject.name).to eq(resource.name)
      end
    end

    context "with a hash" do
      subject { provider.new(:name => "fred") }

      it "should set the name" do
        expect(subject.name).to eq("fred")
      end

      it "should not have a resource" do expect(subject.resource).to be_nil end
    end

    context "with no arguments" do
      subject { provider.new }

      it "should raise an internal error if asked for the name" do
        expect { subject.name }.to raise_error Puppet::DevError
      end

      it "should not have a resource" do expect(subject.resource).to be_nil end
    end
  end

  context "when confining" do
    it "should be suitable by default" do
      expect(subject).to be_suitable
    end

    it "should not be default by default" do
      expect(subject).not_to be_default
    end

    { { :true => true } => true,
      { :true => false } => false,
      { :false => false } => true,
      { :false => true } => false,
      { :operatingsystem => Facter.value(:operatingsystem) } => true,
      { :operatingsystem => :yayness } => false,
      { :nothing => :yayness } => false,
      { :exists => Puppet::Util.which(existing_command) } => true,
      { :exists => "/this/file/does/not/exist" } => false,
      { :true => true, :exists => Puppet::Util.which(existing_command) } => true,
      { :true => true, :exists => "/this/file/does/not/exist" } => false,
      { :operatingsystem => Facter.value(:operatingsystem),
        :exists => Puppet::Util.which(existing_command) } => true,
      { :operatingsystem => :yayness,
        :exists => Puppet::Util.which(existing_command) } => false,
      { :operatingsystem => Facter.value(:operatingsystem),
        :exists => "/this/file/does/not/exist" } => false,
      { :operatingsystem => :yayness,
        :exists => "/this/file/does/not/exist" } => false,
    }.each do |confines, result|
      it "should confine #{confines.inspect} to #{result}" do
        confines.each {|test, value| subject.confine test => value }
        if result
          expect(subject).to be_suitable
        else
          expect(subject).to_not be_suitable
        end
      end
    end

    it "should not override a confine even if a second has the same type" do
      subject.confine :true => false
      expect(subject).not_to be_suitable

      subject.confine :true => true
      expect(subject).not_to be_suitable
    end

    it "should not be suitable if any confine fails" do
      subject.confine :true => false
      expect(subject).not_to be_suitable

      10.times do
        subject.confine :true => true
        expect(subject).not_to be_suitable
      end
    end

  end

  context "default providers" do
    let :os do Facter.value(:operatingsystem) end

    it { is_expected.to respond_to :specificity }

    it "should find the default provider" do
      type.provide(:nondefault) {}
      subject.defaultfor :operatingsystem => os
      expect(subject.name).to eq(type.defaultprovider.name)
    end

    describe "regex matches" do
      it "should match a singular regex" do
        expect(Facter).to receive(:value).with(:osfamily).at_least(:once).and_return("solaris")

        one = type.provide(:one) do
          defaultfor :osfamily => /solaris/
        end

        expect(one).to be_default
      end

      it "should not match a non-matching regex " do
        expect(Facter).to receive(:value).with(:osfamily).at_least(:once).and_return("redhat")

        one = type.provide(:one) do
          defaultfor :osfamily => /solaris/
        end

        expect(one).to_not be_default
      end

      it "should allow a mix of regex and string" do

        expect(Facter).to receive(:value).with(:operatingsystem).at_least(:once).and_return("fedora")
        expect(Facter).to receive(:value).with(:operatingsystemmajrelease).at_least(:once).and_return("24")

        one = type.provide(:one) do
          defaultfor :operatingsystem => "fedora", :operatingsystemmajrelease => /^2[2-9]$/
        end

        two = type.provide(:two) do
          defaultfor :operatingsystem => /fedora/, :operatingsystemmajrelease => '24'
        end

        expect(one).to be_default
        expect(two).to be_default
      end
    end

    describe "when there are multiple defaultfor's of equal specificity" do
      before :each do
        subject.defaultfor :operatingsystem => :os1
        subject.defaultfor :operatingsystem => :os2
      end

      let(:alternate) { type.provide(:alternate) {} }

      it "should be default for the first defaultfor" do
        expect(Facter).to receive(:value).with(:operatingsystem).at_least(:once).and_return(:os1)

        expect(provider).to be_default
        expect(alternate).not_to be_default
      end

      it "should be default for the last defaultfor" do
        expect(Facter).to receive(:value).with(:operatingsystem).at_least(:once).and_return(:os2)

        expect(provider).to be_default
        expect(alternate).not_to be_default
      end
    end

    describe "when there are multiple defaultfor's with different specificity" do
      before :each do
        subject.defaultfor :operatingsystem => :os1
        subject.defaultfor :operatingsystem => :os2, :operatingsystemmajrelease => "42"
        subject.defaultfor :operatingsystem => :os3, :operatingsystemmajrelease => /^4[2-9]$/
      end

      let(:alternate) { type.provide(:alternate) {} }

      it "should be default for a more specific, but matching, defaultfor" do
        expect(Facter).to receive(:value).with(:operatingsystem).at_least(:once).and_return(:os2)
        expect(Facter).to receive(:value).with(:operatingsystemmajrelease).at_least(:once).and_return("42")

        expect(provider).to be_default
        expect(alternate).not_to be_default
      end

      it "should be default for a more specific, but matching, defaultfor with regex" do
        expect(Facter).to receive(:value).with(:operatingsystem).at_least(:once).and_return(:os3)
        expect(Facter).to receive(:value).with(:operatingsystemmajrelease).at_least(:once).and_return("42")

        expect(provider).to be_default
        expect(alternate).not_to be_default
      end

      it "should be default for a less specific, but matching, defaultfor" do
        expect(Facter).to receive(:value).with(:operatingsystem).at_least(:once).and_return(:os1)

        expect(provider).to be_default
        expect(alternate).not_to be_default
      end
    end

    it "should consider any true value enough to be default" do
      alternate = type.provide(:alternate) {}

      subject.defaultfor :operatingsystem => [:one, :two, :three, os]
      expect(subject.name).to eq(type.defaultprovider.name)

      expect(subject).to be_default
      expect(alternate).not_to be_default
    end

    it "should not be default if the defaultfor doesn't match" do
      expect(subject).not_to be_default
      subject.defaultfor :operatingsystem => :one
      expect(subject).not_to be_default
    end

<<<<<<< HEAD
    it "should not be default if the notdefaultfor does match" do
      Facter.expects(:value).with(:operatingsystem).at_least_once.returns "fedora"
      Facter.expects(:value).with(:operatingsystemmajrelease).at_least_once.returns "24"
=======
    it "should consider two defaults to be higher specificity than one default" do
      expect(Facter).to receive(:value).with(:osfamily).at_least(:once).and_return("solaris")
      expect(Facter).to receive(:value).with(:operatingsystemrelease).at_least(:once).and_return("5.10")
>>>>>>> c4b0f889

      one = type.provide(:one) do
        defaultfor :operatingsystem => "fedora"
        notdefaultfor :operatingsystem => "fedora", :operatingsystemmajrelease => 24
      end

      expect(one).not_to be_default
    end

    it "should be default if the notdefaultfor doesn't match" do
      Facter.expects(:value).with(:operatingsystem).at_least_once.returns "fedora"
      Facter.expects(:value).with(:operatingsystemmajrelease).at_least_once.returns "24"

      one = type.provide(:one) do
        defaultfor :operatingsystem => "fedora"
        notdefaultfor :operatingsystem => "fedora", :operatingsystemmajrelease => 42
      end

      expect(one).to be_default
    end

    # Key: spec has 4 required and 1 optional part:
    # one-defaultfor, one-notdefaultfor, two-defaultfor, two-notdefaultfor
    # d = defaultfor, n = notdefaultfor,
    # d2 - two clauses in defaultfor constraint,
    # ! = constraint exists but doesn't match
    # none = no constraint
    # d+/!d+/none+ - provider class has deeper inheritence

    context "defaultfor/notdefaultfor configurable tests" do
      [
        # Two default? group - ties go to first to register
        %w{d    none d     none pickone},
        # Two default? group - second is selected for specificity
        %w{d    !n   d2     !n         },
        %w{d    !n   d2     none       },
        # Two default? group - second is selected for inheritence
        %w{d    !n   d+     !n         },
        %w{d    !n   d+     none       },
        # One default? group - second (only default?) always is selected
        %w{!d   !n   d     none        },
        %w{!d   !n   d     !n          },
        %w{!d   n    d     none        },
        %w{!d   n    d     !n          },
        %w{d    n    d     none        },
        %w{d    n    d     !n          },
        # No default? group:
        %w{d    !n   d     !n   pickone},
        %w{d    !n   d     none pickone},
        %w{!d   !n   !d    !n   pickone},
        %w{!d   !n   !d    none pickone},
        %w{!d   none !d    none pickone},
        %w{none !n   none  !n   pickone},
        %w{none none none  none pickone},
        # No default? but deeper class inheritence group:
        %w{!d   !n   !d+   !n          },
        %w{!d   !n   !d+   none        },
        %w{!d   none !d+   none        },
        %w{none !n   none+ !n          },
        %w{none none none+ none        },
      ].each do |thisspec|

        defaultforspec = {
          :one => {},
          :two => {},
          :expect_one => false #Default expectation is to expect provider two for these tests
        }

        fail "Inheritence not supported on first provider" if thisspec[0].end_with?('+')

        case thisspec[0] # First provider defaultfor spec
        when 'd'
          defaultforspec[:one][:defaultfor] = true
        when '!d'
          defaultforspec[:one][:defaultfor] = false
        when 'none'
          # Do not include a defaultfor constraint
        else
          fail "Did not understand first spec: %{spec}" % { spec: thisspec[0] }
        end

        case thisspec[1] # First provider notdefaultfor spec
        when 'n'
          defaultforspec[:one][:notdefaultfor] = true
        when '!n'
          defaultforspec[:one][:notdefaultfor] = false
        when 'none'
          # Do not include a notdefaultfor constraint
        else
          fail "Did not understand second spec: %{spec}" % { spec: thisspec[1] }
        end

        if thisspec[2].end_with?('+') then # d+ !d+ none+
          defaultforspec[:two][:derived] = true
          thisspec[2] = thisspec[2][0 .. -2]
        end

        case thisspec[2]
        when 'd'
          defaultforspec[:two][:defaultfor] = true
        when 'd2'
          defaultforspec[:two][:extradefaultfor] = true
        when '!d'
          defaultforspec[:two][:defaultfor] = false
        when 'none'
          # Do not include a defaultfor constraint
        else
          fail "Did not understand third spec: %{spec}" % { spec: thisspec[2] }
        end

        case thisspec[3] # Second provider notdefaultfor spec
        when 'n'
          defaultforspec[:two][:notdefaultfor] = true
        when '!n'
          defaultforspec[:two][:notdefaultfor] = false
        when 'none'
          # Do not include a notdefaultfor constraint
        else
          fail "Did not understand fourth spec: %{spec}" % { spec: thisspec[3] }
        end

        if thisspec.length == 5 && thisspec[4] == "pickone" then
          defaultforspec[:expect_one] = true
        end

        it "with the specification: %{spec}" % { spec: thisspec.join(', ') } do
          Facter.stubs(:value).with(:osfamily).returns "redhat"
          Facter.stubs(:value).with(:operatingsystem).returns "centos"
          Facter.stubs(:value).with(:operatingsystemrelease).returns "27"

          one = type.provide(:one) do
            if defaultforspec[:one].key?(:defaultfor)
              defaultfor    :osfamily               => "redhat" if  defaultforspec[:one][:defaultfor]
              defaultfor    :osfamily               => "ubuntu" if !defaultforspec[:one][:defaultfor]
            end
            if defaultforspec[:one].key?(:notdefaultfor)
              notdefaultfor :operatingsystem        => "centos" if  defaultforspec[:one][:notdefaultfor]
              notdefaultfor :operatingsystem        => "ubuntu" if !defaultforspec[:one][:notdefaultfor]
            end
          end

          provider_options = {}
          provider_options[:parent] = one if defaultforspec[:two][:derived] # :two inherits from one, if spec'd
          two = type.provide(:two, provider_options) do
            if defaultforspec[:two].key?(:defaultfor) || defaultforspec[:two].key?(:extradefaultfor)
              defaultfor    :osfamily               => "redhat" if  defaultforspec[:two][:defaultfor]
              defaultfor    :osfamily               => "redhat",#   defaultforspec[:two][:extradefaultfor] has two parts
                            :operatingsystem        => "centos" if  defaultforspec[:two][:extradefaultfor]
              defaultfor    :osfamily               => "ubuntu" if !defaultforspec[:two][:defaultfor]
            end
            if defaultforspec[:two].key?(:notdefaultfor)
              notdefaultfor :operatingsystemrelease => "27" if  defaultforspec[:two][:notdefaultfor]
              notdefaultfor :operatingsystemrelease => "99" if !defaultforspec[:two][:notdefaultfor]
            end
          end

          if defaultforspec[:expect_one] then
            Puppet.expects(:warning).with(regexp_matches(/Found multiple default providers/))
            expect(type.defaultprovider).to eq(one)
          else
            expect(type.defaultprovider).to eq(two)
          end
        end
      end
    end

    describe "using a :feature key" do
      before :each do
        Puppet.features.add(:yay) do true end
        Puppet.features.add(:boo) do false end
      end

      it "is default for an available feature" do
        one = type.provide(:one) do
          defaultfor :feature => :yay
        end

        expect(one).to be_default
      end

      it "is not default for a missing feature" do
        two = type.provide(:two) do
          defaultfor :feature => :boo
        end

        expect(two).not_to be_default
      end
    end
  end

  context "provider commands" do
    it "should raise for unknown commands" do
      expect { subject.command(:something) }.to raise_error(Puppet::DevError)
    end

    it "should handle command inheritance" do
      parent = type.provide("parent")
      child  = type.provide("child", :parent => parent.name)

      command = Puppet::Util.which('sh') || Puppet::Util.which('cmd.exe')
      parent.commands :sh => command

      expect(Puppet::FileSystem.exist?(parent.command(:sh))).to be_truthy
      expect(parent.command(:sh)).to match(/#{Regexp.escape(command)}$/)

      expect(Puppet::FileSystem.exist?(child.command(:sh))).to be_truthy
      expect(child.command(:sh)).to match(/#{Regexp.escape(command)}$/)
    end

    it "#1197: should find commands added in the same run" do
      subject.commands :testing => "puppet-bug-1197"
      expect(subject.command(:testing)).to be_nil

      allow(subject).to receive(:which).with("puppet-bug-1197").and_return("/puppet-bug-1197")
      expect(subject.command(:testing)).to eq("/puppet-bug-1197")

      # Ideally, we would also test that `suitable?` returned the right thing
      # here, but it is impossible to get access to the methods that do that
      # without digging way down into the implementation. --daniel 2012-03-20
    end

    context "with optional commands" do
      before :each do
        subject.optional_commands :cmd => "/no/such/binary/exists"
      end

      it { is_expected.to be_suitable }

      it "should not be suitable if a mandatory command is also missing" do
        subject.commands :foo => "/no/such/binary/either"
        expect(subject).not_to be_suitable
      end

      it "should define a wrapper for the command" do
        expect(subject).to respond_to(:cmd)
      end

      it "should return nil if the command is requested" do
        expect(subject.command(:cmd)).to be_nil
      end

      it "should raise if the command is invoked" do
        expect { subject.cmd }.to raise_error(Puppet::Error, /Command cmd is missing/)
      end
    end
  end

  context "execution" do
    before :each do
      expect(Puppet).not_to receive(:deprecation_warning)
    end

    it "delegates instance execute to Puppet::Util::Execution" do
      expect(Puppet::Util::Execution).to receive(:execute).with("a_command", { :option => "value" })

      provider.new.send(:execute, "a_command", { :option => "value" })
    end

    it "delegates class execute to Puppet::Util::Execution" do
      expect(Puppet::Util::Execution).to receive(:execute).with("a_command", { :option => "value" })

      provider.send(:execute, "a_command", { :option => "value" })
    end

    it "delegates instance execpipe to Puppet::Util::Execution" do
      block = Proc.new { }
      expect(Puppet::Util::Execution).to receive(:execpipe).with("a_command", true, block)

      provider.new.send(:execpipe, "a_command", true, block)
    end

    it "delegates class execpipe to Puppet::Util::Execution" do
      block = Proc.new { }
      expect(Puppet::Util::Execution).to receive(:execpipe).with("a_command", true, block)

      provider.send(:execpipe, "a_command", true, block)
    end

    it "delegates instance execfail to Puppet::Util::Execution" do
      expect(Puppet::Util::Execution).to receive(:execfail).with("a_command", "an exception to raise")

      provider.new.send(:execfail, "a_command", "an exception to raise")
    end

    it "delegates class execfail to Puppet::Util::Execution" do
      expect(Puppet::Util::Execution).to receive(:execfail).with("a_command", "an exception to raise")

      provider.send(:execfail, "a_command", "an exception to raise")
    end
  end

  context "mk_resource_methods" do
    before :each do
      type.newproperty(:prop)
      type.newparam(:param)
      provider.mk_resource_methods
    end

    let(:instance) { provider.new(nil) }

    it "defaults to :absent" do
      expect(instance.prop).to eq(:absent)
      expect(instance.param).to eq(:absent)
    end

    it "should update when set" do
      instance.prop = 'hello'
      instance.param = 'goodbye'

      expect(instance.prop).to eq('hello')
      expect(instance.param).to eq('goodbye')
    end

    it "treats nil the same as absent" do
      instance.prop = "value"
      instance.param = "value"

      instance.prop = nil
      instance.param = nil

      expect(instance.prop).to eq(:absent)
      expect(instance.param).to eq(:absent)
    end

    it "preserves false as false" do
      instance.prop = false
      instance.param = false

      expect(instance.prop).to eq(false)
      expect(instance.param).to eq(false)
    end
  end

  context "source" do
    it "should default to the provider name" do
      expect(subject.source).to eq(:default)
    end

    it "should default to the provider name for a child provider" do
      expect(type.provide(:sub, :parent => subject.name).source).to eq(:sub)
    end

    it "should override if requested" do
      provider = type.provide(:sub, :parent => subject.name, :source => subject.source)
      expect(provider.source).to eq(subject.source)
    end

    it "should override to anything you want" do
      expect { subject.source = :banana }.to change { subject.source }.
        from(:default).to(:banana)
    end
  end

  context "features" do
    before :each do
      type.feature :numeric,   '', :methods => [:one, :two]
      type.feature :alpha,     '', :methods => [:a, :b]
      type.feature :nomethods, ''
    end

    { :no      => { :alpha => false, :numeric => false, :methods => [] },
      :numeric => { :alpha => false, :numeric => true,  :methods => [:one, :two] },
      :alpha   => { :alpha => true,  :numeric => false, :methods => [:a, :b] },
      :all     => {
        :alpha => true,  :numeric => true,
        :methods => [:a, :b, :one, :two]
      },
      :alpha_and_partial   => {
        :alpha => true, :numeric => false,
        :methods => [:a, :b, :one]
      },
      :numeric_and_partial => {
        :alpha => false, :numeric => true,
        :methods => [:a, :one, :two]
      },
      :all_partial    => { :alpha => false, :numeric => false, :methods => [:a, :one] },
      :other_and_none => { :alpha => false, :numeric => false, :methods => [:foo, :bar] },
      :other_and_alpha => {
        :alpha => true, :numeric => false,
        :methods => [:foo, :bar, :a, :b]
      },
    }.each do |name, setup|
      context "with #{name.to_s.gsub('_', ' ')} features" do
        let :provider do
          provider = type.provide(name)
          setup[:methods].map do |method|
            provider.send(:define_method, method) do true end
          end
          type.provider(name)
        end

        context "provider class" do
          subject { provider }

          it { is_expected.to respond_to(:has_features) }
          it { is_expected.to respond_to(:has_feature) }

          it { is_expected.to respond_to(:nomethods?) }
          it { is_expected.not_to be_nomethods }

          it { is_expected.to respond_to(:numeric?) }
          if setup[:numeric]
            it { is_expected.to be_numeric }
            it { is_expected.to be_satisfies(:numeric) }
          else
            it { is_expected.not_to be_numeric }
            it { is_expected.not_to be_satisfies(:numeric) }
          end

          it { is_expected.to respond_to(:alpha?) }
          if setup[:alpha]
            it { is_expected.to be_alpha }
            it { is_expected.to be_satisfies(:alpha) }
          else
            it { is_expected.not_to be_alpha }
            it { is_expected.not_to be_satisfies(:alpha) }
          end
        end

        context "provider instance" do
          subject { provider.new }

          it { is_expected.to respond_to(:numeric?) }
          if setup[:numeric]
            it { is_expected.to be_numeric }
            it { is_expected.to be_satisfies(:numeric) }
          else
            it { is_expected.not_to be_numeric }
            it { is_expected.not_to be_satisfies(:numeric) }
          end

          it { is_expected.to respond_to(:alpha?) }
          if setup[:alpha]
            it { is_expected.to be_alpha }
            it { is_expected.to be_satisfies(:alpha) }
          else
            it { is_expected.not_to be_alpha }
            it { is_expected.not_to be_satisfies(:alpha) }
          end
        end
      end
    end

    context "feature with no methods" do
      before :each do
        type.feature :undemanding, ''
      end

      it { is_expected.to respond_to(:undemanding?) }

      context "when the feature is not declared" do
        it { is_expected.not_to be_undemanding }
        it { is_expected.not_to be_satisfies(:undemanding) }
      end

      context "when the feature is declared" do
        before :each do
          subject.has_feature :undemanding
        end

        it { is_expected.to be_undemanding }
        it { is_expected.to be_satisfies(:undemanding) }
      end
    end

    context "supports_parameter?" do
      before :each do
        type.newparam(:no_feature)
        type.newparam(:one_feature,  :required_features => :alpha)
        type.newparam(:two_features, :required_features => [:alpha, :numeric])
      end

      let :providers do
        {
          :zero => type.provide(:zero),
          :one  => type.provide(:one) do has_features :alpha end,
          :two  => type.provide(:two) do has_features :alpha, :numeric end
        }
      end

      { :zero => { :yes => [:no_feature], :no => [:one_feature, :two_features] },
        :one  => { :yes => [:no_feature, :one_feature], :no => [:two_features] },
        :two  => { :yes => [:no_feature, :one_feature, :two_features], :no => [] }
      }.each do |name, data|
        data[:yes].each do |param|
          it "should support #{param} with provider #{name}" do
            expect(providers[name]).to be_supports_parameter(param)
          end
        end

        data[:no].each do |param|
          it "should not support #{param} with provider #{name}" do
            expect(providers[name]).not_to be_supports_parameter(param)
          end
        end
      end
    end
  end

  def provider_of(options = {}, &block)
    type = Puppet::Type.newtype(:dummy) do
      provide(:dummy, options, &block)
    end

    type.provider(:dummy)
  end

  def expect_command_executed(name, path, *args)
    command = Puppet::Provider::Command.new(name, path, Puppet::Util, Puppet::Util::Execution)
    args = [no_args] if args.empty?
    expect(command).to receive(:execute).with(*args)
    command
  end

  def allow_creation_of(command, environment = {})
      allow(Puppet::Provider::Command).to receive(:new).with(command.name, command.executable, Puppet::Util, Puppet::Util::Execution, { :failonfail => true, :combine => true, :custom_environment => environment }).and_return(command)
  end

  def file_exists_and_is_executable(path)
    expect(FileTest).to receive(:file?).with(path).and_return(true)
    expect(FileTest).to receive(:executable?).with(path).and_return(true)
  end
end<|MERGE_RESOLUTION|>--- conflicted
+++ resolved
@@ -390,15 +390,9 @@
       expect(subject).not_to be_default
     end
 
-<<<<<<< HEAD
     it "should not be default if the notdefaultfor does match" do
-      Facter.expects(:value).with(:operatingsystem).at_least_once.returns "fedora"
-      Facter.expects(:value).with(:operatingsystemmajrelease).at_least_once.returns "24"
-=======
-    it "should consider two defaults to be higher specificity than one default" do
-      expect(Facter).to receive(:value).with(:osfamily).at_least(:once).and_return("solaris")
-      expect(Facter).to receive(:value).with(:operatingsystemrelease).at_least(:once).and_return("5.10")
->>>>>>> c4b0f889
+      expect(Facter).to receive(:value).with(:operatingsystem).at_least(:once).and_return("fedora")
+      expect(Facter).to receive(:value).with(:operatingsystemmajrelease).at_least(:once).and_return("24")
 
       one = type.provide(:one) do
         defaultfor :operatingsystem => "fedora"
@@ -409,8 +403,8 @@
     end
 
     it "should be default if the notdefaultfor doesn't match" do
-      Facter.expects(:value).with(:operatingsystem).at_least_once.returns "fedora"
-      Facter.expects(:value).with(:operatingsystemmajrelease).at_least_once.returns "24"
+      expect(Facter).to receive(:value).with(:operatingsystem).at_least(:once).and_return("fedora")
+      expect(Facter).to receive(:value).with(:operatingsystemmajrelease).at_least(:once).and_return("24")
 
       one = type.provide(:one) do
         defaultfor :operatingsystem => "fedora"
@@ -525,9 +519,9 @@
         end
 
         it "with the specification: %{spec}" % { spec: thisspec.join(', ') } do
-          Facter.stubs(:value).with(:osfamily).returns "redhat"
-          Facter.stubs(:value).with(:operatingsystem).returns "centos"
-          Facter.stubs(:value).with(:operatingsystemrelease).returns "27"
+          allow(Facter).to receive(:value).with(:osfamily).and_return("redhat")
+          allow(Facter).to receive(:value).with(:operatingsystem).and_return("centos")
+          allow(Facter).to receive(:value).with(:operatingsystemrelease).and_return("27")
 
           one = type.provide(:one) do
             if defaultforspec[:one].key?(:defaultfor)
@@ -556,7 +550,7 @@
           end
 
           if defaultforspec[:expect_one] then
-            Puppet.expects(:warning).with(regexp_matches(/Found multiple default providers/))
+            expect(Puppet).to receive(:warning).with(/Found multiple default providers/)
             expect(type.defaultprovider).to eq(one)
           else
             expect(type.defaultprovider).to eq(two)
