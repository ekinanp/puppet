---
packaging_url: 'git://github.com/puppetlabs/packaging.git --branch=master'
packaging_repo: 'packaging'
packager: 'puppetlabs'
gpg_key: '4BD6EC30'

# These are the build targets used by the packaging repo. Uncomment to allow use.
#final_mocks: 'pl-el-5-i386 pl-el-6-i386 pl-el-7-x86_64'
#cows: 'base-lucid-i386.cow base-precise-i386.cow base-squeeze-i386.cow base-trusty-i386.cow base-wheezy-i386.cow'
pbuild_conf: '/etc/pbuilderrc'

build_gem: TRUE
build_dmg: FALSE
sign_tar: FALSE
yum_host: 'yum.puppetlabs.com'
yum_repo_path: '/opt/repository/yum/'
<<<<<<< HEAD
apt_host: 'apt.puppetlabs.com'
=======
build_gem: TRUE
build_dmg: TRUE
build_msi:
  puppet_for_the_win:
    ref: 'refs/tags/3.8.3'
    repo: 'git://github.com/puppetlabs/puppet_for_the_win.git'
  facter:
    ref: 'refs/tags/2.4.4'
    repo: 'git://github.com/puppetlabs/facter.git'
  hiera:
    ref: 'refs/tags/1.3.4'
    repo: 'git://github.com/puppetlabs/hiera.git'
  sys:
    ref:
      x86: 'refs/tags/1.9.3-p551.6'
      x64: 'refs/tags/2.0.0.9-x64'
    repo: 'git://github.com/puppetlabs/puppet-win32-ruby.git'
apt_signing_server: 'apt.puppetlabs.com'
>>>>>>> 590956e9
apt_repo_url: 'http://apt.puppetlabs.com'
apt_repo_path: '/opt/repository/incoming'
tar_host: 'downloads.puppetlabs.com'<|MERGE_RESOLUTION|>--- conflicted
+++ resolved
@@ -14,28 +14,7 @@
 sign_tar: FALSE
 yum_host: 'yum.puppetlabs.com'
 yum_repo_path: '/opt/repository/yum/'
-<<<<<<< HEAD
-apt_host: 'apt.puppetlabs.com'
-=======
-build_gem: TRUE
-build_dmg: TRUE
-build_msi:
-  puppet_for_the_win:
-    ref: 'refs/tags/3.8.3'
-    repo: 'git://github.com/puppetlabs/puppet_for_the_win.git'
-  facter:
-    ref: 'refs/tags/2.4.4'
-    repo: 'git://github.com/puppetlabs/facter.git'
-  hiera:
-    ref: 'refs/tags/1.3.4'
-    repo: 'git://github.com/puppetlabs/hiera.git'
-  sys:
-    ref:
-      x86: 'refs/tags/1.9.3-p551.6'
-      x64: 'refs/tags/2.0.0.9-x64'
-    repo: 'git://github.com/puppetlabs/puppet-win32-ruby.git'
 apt_signing_server: 'apt.puppetlabs.com'
->>>>>>> 590956e9
 apt_repo_url: 'http://apt.puppetlabs.com'
 apt_repo_path: '/opt/repository/incoming'
 tar_host: 'downloads.puppetlabs.com'