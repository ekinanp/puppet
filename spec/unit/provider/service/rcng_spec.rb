require 'spec_helper'

describe 'Puppet::Type::Service::Provider::Rcng',
         unless: Puppet::Util::Platform.windows? || Puppet::Util::Platform.jruby? do
  let(:provider_class) { Puppet::Type.type(:service).provider(:rcng) }

  before :each do
<<<<<<< HEAD
    Puppet::Type.type(:service).stubs(:defaultprovider).returns provider_class
    Facter.stubs(:value).with(:operatingsystem).returns :netbsd
    Facter.stubs(:value).with(:osfamily).returns 'NetBSD'
    provider_class.stubs(:defpath).returns('/etc/rc.d')
    @provider = provider_class.new
    @provider.stubs(:initscript)
=======
    allow(Puppet::Type.type(:service)).to receive(:defaultprovider).and_return(described_class)
    allow(Facter).to receive(:value).with(:operatingsystem).and_return(:netbsd)
    allow(Facter).to receive(:value).with(:osfamily).and_return('NetBSD')
    allow(described_class).to receive(:defpath).and_return('/etc/rc.d')
    @provider = subject()
    allow(@provider).to receive(:initscript)
>>>>>>> c4b0f889
  end

  context "#enable" do
    it "should have an enable method" do
      expect(@provider).to respond_to(:enable)
    end

    it "should set the proper contents to enable" do
<<<<<<< HEAD
      provider = provider_class.new(Puppet::Type.type(:service).new(:name => 'sshd'))
      Dir.stubs(:mkdir).with('/etc/rc.conf.d')
      fh = stub 'fh'
      Puppet::Util.expects(:replace_file).with('/etc/rc.conf.d/sshd', 0644).yields(fh)
      fh.expects(:puts).with("sshd=${sshd:=YES}\n")
=======
      provider = described_class.new(Puppet::Type.type(:service).new(:name => 'sshd'))
      allow(Dir).to receive(:mkdir).with('/etc/rc.conf.d')
      fh = double('fh')
      expect(Puppet::Util).to receive(:replace_file).with('/etc/rc.conf.d/sshd', 0644).and_yield(fh)
      expect(fh).to receive(:puts).with("sshd=${sshd:=YES}\n")
>>>>>>> c4b0f889
      provider.enable
    end

    it "should set the proper contents to enable when disabled" do
<<<<<<< HEAD
      provider = provider_class.new(Puppet::Type.type(:service).new(:name => 'sshd'))
      Dir.stubs(:mkdir).with('/etc/rc.conf.d')
      File.stubs(:read).with('/etc/rc.conf.d/sshd').returns("sshd_enable=\"NO\"\n")
      fh = stub 'fh'
      Puppet::Util.expects(:replace_file).with('/etc/rc.conf.d/sshd', 0644).yields(fh)
      fh.expects(:puts).with("sshd=${sshd:=YES}\n")
=======
      provider = described_class.new(Puppet::Type.type(:service).new(:name => 'sshd'))
      allow(Dir).to receive(:mkdir).with('/etc/rc.conf.d')
      allow(File).to receive(:read).with('/etc/rc.conf.d/sshd').and_return("sshd_enable=\"NO\"\n")
      fh = double('fh')
      expect(Puppet::Util).to receive(:replace_file).with('/etc/rc.conf.d/sshd', 0644).and_yield(fh)
      expect(fh).to receive(:puts).with("sshd=${sshd:=YES}\n")
>>>>>>> c4b0f889
      provider.enable
    end
  end
end<|MERGE_RESOLUTION|>--- conflicted
+++ resolved
@@ -5,21 +5,12 @@
   let(:provider_class) { Puppet::Type.type(:service).provider(:rcng) }
 
   before :each do
-<<<<<<< HEAD
-    Puppet::Type.type(:service).stubs(:defaultprovider).returns provider_class
-    Facter.stubs(:value).with(:operatingsystem).returns :netbsd
-    Facter.stubs(:value).with(:osfamily).returns 'NetBSD'
-    provider_class.stubs(:defpath).returns('/etc/rc.d')
-    @provider = provider_class.new
-    @provider.stubs(:initscript)
-=======
-    allow(Puppet::Type.type(:service)).to receive(:defaultprovider).and_return(described_class)
+    allow(Puppet::Type.type(:service)).to receive(:defaultprovider).and_return(provider_class)
     allow(Facter).to receive(:value).with(:operatingsystem).and_return(:netbsd)
     allow(Facter).to receive(:value).with(:osfamily).and_return('NetBSD')
-    allow(described_class).to receive(:defpath).and_return('/etc/rc.d')
-    @provider = subject()
+    allow(provider_class).to receive(:defpath).and_return('/etc/rc.d')
+    @provider = provider_class.new
     allow(@provider).to receive(:initscript)
->>>>>>> c4b0f889
   end
 
   context "#enable" do
@@ -28,38 +19,21 @@
     end
 
     it "should set the proper contents to enable" do
-<<<<<<< HEAD
       provider = provider_class.new(Puppet::Type.type(:service).new(:name => 'sshd'))
-      Dir.stubs(:mkdir).with('/etc/rc.conf.d')
-      fh = stub 'fh'
-      Puppet::Util.expects(:replace_file).with('/etc/rc.conf.d/sshd', 0644).yields(fh)
-      fh.expects(:puts).with("sshd=${sshd:=YES}\n")
-=======
-      provider = described_class.new(Puppet::Type.type(:service).new(:name => 'sshd'))
       allow(Dir).to receive(:mkdir).with('/etc/rc.conf.d')
       fh = double('fh')
       expect(Puppet::Util).to receive(:replace_file).with('/etc/rc.conf.d/sshd', 0644).and_yield(fh)
       expect(fh).to receive(:puts).with("sshd=${sshd:=YES}\n")
->>>>>>> c4b0f889
       provider.enable
     end
 
     it "should set the proper contents to enable when disabled" do
-<<<<<<< HEAD
       provider = provider_class.new(Puppet::Type.type(:service).new(:name => 'sshd'))
-      Dir.stubs(:mkdir).with('/etc/rc.conf.d')
-      File.stubs(:read).with('/etc/rc.conf.d/sshd').returns("sshd_enable=\"NO\"\n")
-      fh = stub 'fh'
-      Puppet::Util.expects(:replace_file).with('/etc/rc.conf.d/sshd', 0644).yields(fh)
-      fh.expects(:puts).with("sshd=${sshd:=YES}\n")
-=======
-      provider = described_class.new(Puppet::Type.type(:service).new(:name => 'sshd'))
       allow(Dir).to receive(:mkdir).with('/etc/rc.conf.d')
       allow(File).to receive(:read).with('/etc/rc.conf.d/sshd').and_return("sshd_enable=\"NO\"\n")
       fh = double('fh')
       expect(Puppet::Util).to receive(:replace_file).with('/etc/rc.conf.d/sshd', 0644).and_yield(fh)
       expect(fh).to receive(:puts).with("sshd=${sshd:=YES}\n")
->>>>>>> c4b0f889
       provider.enable
     end
   end
