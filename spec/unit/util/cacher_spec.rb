--- conflicted
+++ resolved
@@ -24,13 +24,8 @@
     @object = CacheTest.new
   end
 
-<<<<<<< HEAD
-  it "should support defining cached attributes", :'fails_on_ruby_1.9.2' => true do
-    CacheTest.methods.should be_include("cached_attr")
-=======
   it "should return a value calculated from the provided block" do
     @object.instance_cache.should == {:number => CacheTest.count}
->>>>>>> c833fde3
   end
 
   it "should return the cached value from the getter every time if the value is not expired" do
