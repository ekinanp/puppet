Puppet::Type.type(:package).provide :dnf, :parent => :yum do
  desc "Support via `dnf`.

  Using this provider's `uninstallable` feature will not remove dependent packages. To
  remove dependent packages with this provider use the `purgeable` feature, but note this
  feature is destructive and should be used with the utmost care.

  This provider supports the `install_options` attribute, which allows command-line flags to be passed to dnf.
  These options should be specified as a string (e.g. '--flag'), a hash (e.g. {'--flag' => 'value'}),
  or an array where each element is either a string or a hash."

  has_feature :install_options, :versionable, :virtual_packages

  commands :cmd => "dnf", :rpm => "rpm"

  # Note: this confine was borrowed from the Yum provider. The
  # original purpose (from way back in 2007) was to make sure we
  # never try to use RPM on a machine without it. We think this
  # has probably become obsolete with the way `commands` work, so
  # we should investigate removing it at some point.
  if command('rpm')
    confine :true => begin
      rpm('--version')
      rescue Puppet::ExecutionFailure
        false
      else
        true
      end
  end

<<<<<<< HEAD
  defaultfor :operatingsystem => :fedora
  notdefaultfor :operatingsystem => :fedora, :operatingsystemmajrelease => (19..21).to_a
=======
  defaultfor :operatingsystem => :fedora, :operatingsystemmajrelease => (22..30).to_a
  defaultfor :osfamily => :redhat, :operatingsystemmajrelease => ["8"]
>>>>>>> 4cc08593

  def self.update_command
    # In DNF, update is deprecated for upgrade
    'upgrade'
  end

  # The value to pass to DNF as its error output level.
  # DNF differs from Yum slightly with regards to error outputting.
  #
  # @param None
  # @return [String]
  def self.error_level
    '1'
  end
end<|MERGE_RESOLUTION|>--- conflicted
+++ resolved
@@ -28,13 +28,9 @@
       end
   end
 
-<<<<<<< HEAD
   defaultfor :operatingsystem => :fedora
   notdefaultfor :operatingsystem => :fedora, :operatingsystemmajrelease => (19..21).to_a
-=======
-  defaultfor :operatingsystem => :fedora, :operatingsystemmajrelease => (22..30).to_a
   defaultfor :osfamily => :redhat, :operatingsystemmajrelease => ["8"]
->>>>>>> 4cc08593
 
   def self.update_command
     # In DNF, update is deprecated for upgrade
