--- conflicted
+++ resolved
@@ -316,23 +316,15 @@
           end
         end
     },
-<<<<<<< HEAD
     :thin_storeconfigs => {
       :default  => false,
       :type     => :boolean,
       :desc     =>
-    "Boolean; whether storeconfigs store in the database only the facts and exported resources.
-    If true, then storeconfigs performance will be higher and still allow exported/collected
-    resources, but other usage external to Puppet might not work",
+    "Boolean; whether Puppet should store only facts and exported resources in the storeconfigs
+    database. This will improve the performance of exported resources with the older
+    `active_record` backend, but will disable external tools that search the storeconfigs database.
+    Thinning catalogs is generally unnecessary when using PuppetDB to store catalogs.",
       :hook     => proc do |value|
-=======
-    :thin_storeconfigs => {:default => false, :desc =>
-      "Boolean; whether Puppet should store only facts and exported resources in the storeconfigs
-      database. This will improve the performance of exported resources with the older
-      `active_record` backend, but will disable external tools that search the storeconfigs database.
-      Thinning catalogs is generally unnecessary when using PuppetDB to store catalogs.",
-      :hook => proc do |value|
->>>>>>> 44ada582
         Puppet.settings[:storeconfigs] = true if value
         end
       },
@@ -819,7 +811,6 @@
       :type       => :file,
       :desc       => "The configuration file that defines the rights to the different
       rest indirections.  This can be used as a fine-grained
-<<<<<<< HEAD
       authorization system for `puppet master`.",
     },
     :ca => {
@@ -827,11 +818,6 @@
       :type       => :boolean,
       :desc       => "Whether the master should function as a certificate authority.",
     },
-=======
-      authorization system for `puppet master`."
-    ],
-    :ca => [true, "Whether the master should function as a certificate authority."],
->>>>>>> 44ada582
     :modulepath => {
       :default => "$confdir/modules#{File::PATH_SEPARATOR}/usr/share/puppet/modules",
       :type => :path,
@@ -1153,7 +1139,6 @@
         Puppet.settings[:report_server] = value if value
       end
     },
-<<<<<<< HEAD
     :report_server => {
       :default  => "$server",
       :desc     => "The server to send transaction reports to.",
@@ -1165,30 +1150,6 @@
     :inventory_server => {
       :default  => "$server",
       :desc     => "The server to send facts to.",
-=======
-    :report_server => ["$server",
-      "The server to send transaction reports to."
-    ],
-    :report_port => ["$masterport",
-      "The port to communicate with the report_server."
-    ],
-    :inventory_server => ["$server",
-      "The server to send facts to."
-    ],
-    :inventory_port => ["$masterport",
-      "The port to communicate with the inventory_server."
-    ],
-    :report => [true,
-      "Whether to send reports after every transaction."
-    ],
-    :lastrunfile =>  { :default => "$statedir/last_run_summary.yaml",
-      :mode => 0640,
-      :desc => "Where puppet agent stores the last run report summary in yaml format."
-    },
-    :lastrunreport =>  { :default => "$statedir/last_run_report.yaml",
-      :mode => 0640,
-      :desc => "Where puppet agent stores the last run report in yaml format."
->>>>>>> 44ada582
     },
     :inventory_port => {
       :default  => "$masterport",
@@ -1202,13 +1163,13 @@
     :lastrunfile =>  {
       :default  => "$statedir/last_run_summary.yaml",
       :type     => :file,
-      :mode     => 0644,
+      :mode     => 0640,
       :desc     => "Where puppet agent stores the last run report summary in yaml format."
     },
     :lastrunreport =>  {
       :default  => "$statedir/last_run_report.yaml",
       :type     => :file,
-      :mode     => 0644,
+      :mode     => 0640,
       :desc     => "Where puppet agent stores the last run report in yaml format."
     },
     :graph => {
