--- conflicted
+++ resolved
@@ -120,16 +120,11 @@
       indirections = Puppet::Indirector::Indirection.send(:class_variable_get, :@@indirections)
       indirections.each do |indirector|
         $saved_indirection_state[indirector.name] = {
-<<<<<<< HEAD
-            :@terminus_class => indirector.instance_variable_get(:@terminus_class).value,
-            :@cache_class    => indirector.instance_variable_get(:@cache_class).value
-=======
-          :@terminus_class => indirector.instance_variable_get(:@terminus_class),
-          :@cache_class    => indirector.instance_variable_get(:@cache_class),
+          :@terminus_class => indirector.instance_variable_get(:@terminus_class).value,
+          :@cache_class    => indirector.instance_variable_get(:@cache_class).value,
           # dup the termini hash so termini created and registered during
           # the test aren't stored in our saved_indirection_state
           :@termini        => indirector.instance_variable_get(:@termini).dup
->>>>>>> 8d89e827
         }
       end
 
@@ -184,7 +179,11 @@
       indirections = Puppet::Indirector::Indirection.send(:class_variable_get, :@@indirections)
       indirections.each do |indirector|
         $saved_indirection_state.fetch(indirector.name, {}).each do |variable, value|
-          indirector.instance_variable_get(variable).value = value
+          if variable == :@termini
+            indirector.instance_variable_set(variable, value)
+          else
+            indirector.instance_variable_get(variable).value = value
+          end
         end
       end
       $saved_indirection_state = nil
