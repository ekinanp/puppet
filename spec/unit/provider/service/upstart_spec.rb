require 'spec_helper'

<<<<<<< HEAD
describe 'Puppet::Type::Service::Provider::Upstart', unless: Puppet::Util::Platform.jruby? do
=======
describe Puppet::Type.type(:service).provider(:upstart) do
>>>>>>> c4b0f889
  let(:manual) { "\nmanual" }
  let(:start_on_default_runlevels) {  "\nstart on runlevel [2,3,4,5]" }
  let!(:provider_class) { Puppet::Type.type(:service).provider(:upstart) }

  if Puppet::Util::Platform.windows?
    # Get a pid for $CHILD_STATUS to latch on to
    command = "cmd.exe /c \"exit 0\""
    Puppet::Util::Execution.execute(command, {:failonfail => false})
  end

  def given_contents_of(file, content)
    File.open(file, 'w') do |f|
      f.write(content)
    end
  end

  def then_contents_of(file)
    File.open(file).read
  end

  def lists_processes_as(output)
    allow(Puppet::Util::Execution).to receive(:execpipe).with("/sbin/initctl list").and_yield(output)
    allow(provider_class).to receive(:which).with("/sbin/initctl").and_return("/sbin/initctl")
  end

  it "should be the default provider on Ubuntu" do
<<<<<<< HEAD
    Facter.expects(:value).with(:operatingsystem).returns("Ubuntu")
    Facter.expects(:value).with(:operatingsystemmajrelease).returns("12.04")
    expect(provider_class.default?).to be_truthy
=======
    expect(Facter).to receive(:value).with(:operatingsystem).and_return("Ubuntu")
    expect(Facter).to receive(:value).with(:operatingsystemmajrelease).and_return("12.04")
    expect(described_class.default?).to be_truthy
>>>>>>> c4b0f889
  end

  context "upstart daemon existence confine" do
    # We have a separate method here because our search for the upstart daemon
    # confine expects it to be the last confine declared in the upstart provider.
    # If in the future we add other confines below it or change its order, these
    # unit tests will fail. Placing knowledge of where this confine is located
    # in one place makes updating it less painful in case we ever need to do this.
    def assert_upstart_daemon_existence_confine_is(expected_value)
      # Reload our provider to evaluate the :confine block
      provider_class = Puppet::Type.type(:service).provider(:upstart)

      upstart_daemon_existence_confine = provider_class.confine_collection.instance_variable_get(:@confines)[-1]
      expect(upstart_daemon_existence_confine.valid?).to be(expected_value)
    end

    let(:initctl_version) { ['/sbin/initctl', 'version', '--quiet'] }

    before(:each) do
      # Stub out /sbin/initctl
      allow(Puppet::Util).to receive(:which).with('/sbin/initctl').and_return('/sbin/initctl')

      # Both of our tests are asserting the confine :true block that shells out to
      # `initctl version --quiet`. Its expression is evaluated at provider load-time.
      # Hence before each test, we want to reload the upstart provider so that the
      # confine is re-evaluated.
      Puppet::Type.type(:service).unprovide(:upstart)
    end

    it "should return true when the daemon is running" do
      expect(Puppet::Util::Execution).to receive(:execute).with(initctl_version, instance_of(Hash))
      assert_upstart_daemon_existence_confine_is(true)
    end

    it "should return false when the daemon is not running" do
      expect(Puppet::Util::Execution).to receive(:execute)
        .with(initctl_version, instance_of(Hash))
        .and_raise(Puppet::ExecutionFailure, "initctl failed!")

      assert_upstart_daemon_existence_confine_is(false)
    end
  end

  describe "excluding services" do
    it "ignores tty and serial on Redhat systems" do
<<<<<<< HEAD
      Facter.stubs(:value).with(:osfamily).returns('RedHat')
      expect(provider_class.excludes).to include 'serial'
      expect(provider_class.excludes).to include 'tty'
=======
      allow(Facter).to receive(:value).with(:osfamily).and_return('RedHat')
      expect(described_class.excludes).to include 'serial'
      expect(described_class.excludes).to include 'tty'
>>>>>>> c4b0f889
    end
  end

  describe "#instances" do
    it "should be able to find all instances" do
      lists_processes_as("rc stop/waiting\nssh start/running, process 712")

      expect(provider_class.instances.map {|provider| provider.name}).to match_array(["rc","ssh"])
    end

    it "should attach the interface name for network interfaces" do
      lists_processes_as("network-interface (eth0)")

      expect(provider_class.instances.first.name).to eq("network-interface INTERFACE=eth0")
    end

    it "should attach the job name for network interface security" do
      processes = "network-interface-security (network-interface/eth0)"
      allow(provider_class).to receive(:execpipe).and_yield(processes)
      expect(provider_class.instances.first.name).to eq("network-interface-security JOB=network-interface/eth0")
    end

    it "should not find excluded services" do
      processes = "wait-for-state stop/waiting"
      processes += "\nportmap-wait start/running"
      processes += "\nidmapd-mounting stop/waiting"
      processes += "\nstartpar-bridge start/running"
      processes += "\ncryptdisks-udev stop/waiting"
      processes += "\nstatd-mounting stop/waiting"
      processes += "\ngssd-mounting stop/waiting"
      allow(provider_class).to receive(:execpipe).and_yield(processes)
      expect(provider_class.instances).to be_empty
    end
  end

  describe "#search" do
    it "searches through paths to find a matching conf file" do
      allow(File).to receive(:directory?).and_return(true)
      allow(Puppet::FileSystem).to receive(:exist?).and_return(false)
      expect(Puppet::FileSystem).to receive(:exist?).with("/etc/init/foo-bar.conf").and_return(true)
      resource = Puppet::Type.type(:service).new(:name => "foo-bar", :provider => :upstart)
      provider = provider_class.new(resource)

      expect(provider.initscript).to eq("/etc/init/foo-bar.conf")
    end

    it "searches for just the name of a compound named service" do
      allow(File).to receive(:directory?).and_return(true)
      allow(Puppet::FileSystem).to receive(:exist?).and_return(false)
      expect(Puppet::FileSystem).to receive(:exist?).with("/etc/init/network-interface.conf").and_return(true)
      resource = Puppet::Type.type(:service).new(:name => "network-interface INTERFACE=lo", :provider => :upstart)
      provider = provider_class.new(resource)

      expect(provider.initscript).to eq("/etc/init/network-interface.conf")
    end
  end

  describe "#status" do
    it "should use the default status command if none is specified" do
      resource = Puppet::Type.type(:service).new(:name => "foo", :provider => :upstart)
      provider = provider_class.new(resource)
      allow(provider).to receive(:is_upstart?).and_return(true)

      expect(provider).to receive(:status_exec).with(["foo"]).and_return("foo start/running, process 1000")
      allow_any_instance_of(Process::Status).to receive(:exitstatus).and_return(0)
      expect(provider.status).to eq(:running)
    end

    describe "when a special status command is specifed" do
      it "should use the provided status command" do
        resource = Puppet::Type.type(:service).new(:name => 'foo', :provider => :upstart, :status => '/bin/foo')
        provider = provider_class.new(resource)
        allow(provider).to receive(:is_upstart?).and_return(true)

        expect(provider).not_to receive(:status_exec).with(['foo'])
        expect(provider).to receive(:execute).with(['/bin/foo'], :failonfail => false, :override_locale => false, :squelch => false, :combine => true)
        allow_any_instance_of(Process::Status).to receive(:exitstatus).and_return(0)
        provider.status
      end

      it "should return :stopped when the provided status command return non-zero" do
        resource = Puppet::Type.type(:service).new(:name => 'foo', :provider => :upstart, :status => '/bin/foo')
        provider = provider_class.new(resource)
        allow(provider).to receive(:is_upstart?).and_return(true)

        expect(provider).not_to receive(:status_exec).with(['foo'])
        expect(provider).to receive(:execute).with(['/bin/foo'], :failonfail => false, :override_locale => false, :squelch => false, :combine => true)
        allow($CHILD_STATUS).to receive(:exitstatus).and_return(1)
        expect(provider.status).to eq(:stopped)
      end

      it "should return :running when the provided status command return zero" do
        resource = Puppet::Type.type(:service).new(:name => 'foo', :provider => :upstart, :status => '/bin/foo')
        provider = provider_class.new(resource)
        allow(provider).to receive(:is_upstart?).and_return(true)

        expect(provider).not_to receive(:status_exec).with(['foo'])
        expect(provider).to receive(:execute).with(['/bin/foo'], :failonfail => false, :override_locale => false, :squelch => false, :combine => true)
        allow($CHILD_STATUS).to receive(:exitstatus).and_return(0)
        expect(provider.status).to eq(:running)
      end
    end

    describe "when :hasstatus is set to false" do
      it "should return :stopped if the pid can not be found" do
        resource = Puppet::Type.type(:service).new(:name => 'foo', :hasstatus => false, :provider => :upstart)
        provider = provider_class.new(resource)
        allow(provider).to receive(:is_upstart?).and_return(true)

        expect(provider).not_to receive(:status_exec).with(['foo'])
        expect(provider).to receive(:getpid).and_return(nil)
        expect(provider.status).to eq(:stopped)
      end

      it "should return :running if the pid can be found" do
        resource = Puppet::Type.type(:service).new(:name => 'foo', :hasstatus => false, :provider => :upstart)
        provider = provider_class.new(resource)
        allow(provider).to receive(:is_upstart?).and_return(true)

        expect(provider).not_to receive(:status_exec).with(['foo'])
        expect(provider).to receive(:getpid).and_return(2706)
        expect(provider.status).to eq(:running)
      end
    end

    describe "when a special status command is specifed" do
      it "should use the provided status command" do
        resource = Puppet::Type.type(:service).new(:name => 'foo', :provider => :upstart, :status => '/bin/foo')
        provider = provider_class.new(resource)
        allow(provider).to receive(:is_upstart?).and_return(true)

        expect(provider).not_to receive(:status_exec).with(['foo'])
        expect(provider).to receive(:execute).with(['/bin/foo'], :failonfail => false, :override_locale => false, :squelch => false, :combine => true)
        allow_any_instance_of(Process::Status).to receive(:exitstatus).and_return(0)
        provider.status
      end

      it "should return :stopped when the provided status command return non-zero" do
        resource = Puppet::Type.type(:service).new(:name => 'foo', :provider => :upstart, :status => '/bin/foo')
        provider = provider_class.new(resource)
        allow(provider).to receive(:is_upstart?).and_return(true)

        expect(provider).not_to receive(:status_exec).with(['foo'])
        expect(provider).to receive(:execute).with(['/bin/foo'], :failonfail => false, :override_locale => false, :squelch => false, :combine => true)
        allow($CHILD_STATUS).to receive(:exitstatus).and_return(1)
        expect(provider.status).to eq(:stopped)
      end

      it "should return :running when the provided status command return zero" do
        resource = Puppet::Type.type(:service).new(:name => 'foo', :provider => :upstart, :status => '/bin/foo')
        provider = provider_class.new(resource)
        allow(provider).to receive(:is_upstart?).and_return(true)

        expect(provider).not_to receive(:status_exec).with(['foo'])
        expect(provider).to receive(:execute).with(['/bin/foo'], :failonfail => false, :override_locale => false, :squelch => false, :combine => true)
        allow($CHILD_STATUS).to receive(:exitstatus).and_return(0)
        expect(provider.status).to eq(:running)
      end
    end

    describe "when :hasstatus is set to false" do
      it "should return :stopped if the pid can not be found" do
        resource = Puppet::Type.type(:service).new(:name => 'foo', :hasstatus => false, :provider => :upstart)
        provider = provider_class.new(resource)
        allow(provider).to receive(:is_upstart?).and_return(true)

        expect(provider).not_to receive(:status_exec).with(['foo'])
        expect(provider).to receive(:getpid).and_return(nil)
        expect(provider.status).to eq(:stopped)
      end

      it "should return :running if the pid can be found" do
        resource = Puppet::Type.type(:service).new(:name => 'foo', :hasstatus => false, :provider => :upstart)
        provider = provider_class.new(resource)
        allow(provider).to receive(:is_upstart?).and_return(true)

        expect(provider).not_to receive(:status_exec).with(['foo'])
        expect(provider).to receive(:getpid).and_return(2706)
        expect(provider.status).to eq(:running)
      end
    end

    it "should properly handle services with 'start' in their name" do
      resource = Puppet::Type.type(:service).new(:name => "foostartbar", :provider => :upstart)
      provider = provider_class.new(resource)
      allow(provider).to receive(:is_upstart?).and_return(true)

      expect(provider).to receive(:status_exec).with(["foostartbar"]).and_return("foostartbar stop/waiting")
      allow_any_instance_of(Process::Status).to receive(:exitstatus).and_return(0)
      expect(provider.status).to eq(:stopped)
    end
  end

  describe "inheritance" do
    let :resource do
      Puppet::Type.type(:service).new(:name => "foo", :provider => :upstart)
    end

    let :provider do
      provider_class.new(resource)
    end

    describe "when upstart job" do
      before(:each) do
        allow(provider).to receive(:is_upstart?).and_return(true)
      end

      ["start", "stop"].each do |action|
        it "should return the #{action}cmd of its parent provider" do
          expect(provider.send("#{action}cmd".to_sym)).to eq([provider.command(action.to_sym), resource.name])
        end
      end

      it "should return nil for the statuscmd" do
        expect(provider.statuscmd).to be_nil
      end
    end
  end

  describe "should be enableable" do
    let :resource do
      Puppet::Type.type(:service).new(:name => "foo", :provider => :upstart)
    end

    let :provider do
      provider_class.new(resource)
    end

    let :init_script do
      PuppetSpec::Files.tmpfile("foo.conf")
    end

    let :over_script do
      PuppetSpec::Files.tmpfile("foo.override")
    end

    let :disabled_content do
      "\t #  \t start on\nother file stuff"
    end

    let :multiline_disabled do
      "# \t  start on other file stuff (\n" +
       "#   more stuff ( # )))))inline comment\n" +
       "#   finishing up )\n" +
       "#   and done )\n" +
       "this line shouldn't be touched\n"
    end

    let :multiline_disabled_bad do
      "# \t  start on other file stuff (\n" +
       "#   more stuff ( # )))))inline comment\n" +
       "#   finishing up )\n" +
       "#   and done )\n" +
       "#   this is a comment i want to be a comment\n" +
       "this line shouldn't be touched\n"
    end

    let :multiline_enabled_bad do
      " \t  start on other file stuff (\n" +
       "   more stuff ( # )))))inline comment\n" +
       "   finishing up )\n" +
       "   and done )\n" +
       "#   this is a comment i want to be a comment\n" +
       "this line shouldn't be touched\n"
    end

    let :multiline_enabled do
      " \t  start on other file stuff (\n" +
       "   more stuff ( # )))))inline comment\n" +
       "   finishing up )\n" +
       "   and done )\n" +
       "this line shouldn't be touched\n"
    end

    let :multiline_enabled_standalone do
      " \t  start on other file stuff (\n" +
       "   more stuff ( # )))))inline comment\n" +
       "   finishing up )\n" +
       "   and done )\n"
    end

    let :enabled_content do
      "\t   \t start on\nother file stuff"
    end

    let :content do
      "just some text"
    end

    describe "Upstart version < 0.6.7" do
      before(:each) do
        allow(provider).to receive(:is_upstart?).and_return(true)
        allow(provider).to receive(:upstart_version).and_return("0.6.5")
        allow(provider).to receive(:search).and_return(init_script)
      end

      [:enabled?,:enable,:disable].each do |enableable|
        it "should respond to #{enableable}" do
          expect(provider).to respond_to(enableable)
        end
      end

      describe "when enabling" do
        it "should open and uncomment the '#start on' line" do
          given_contents_of(init_script, disabled_content)

          provider.enable

          expect(then_contents_of(init_script)).to eq(enabled_content)
        end

        it "should add a 'start on' line if none exists" do
          given_contents_of(init_script, "this is a file")

          provider.enable

          expect(then_contents_of(init_script)).to eq("this is a file" + start_on_default_runlevels)
        end

        it "should handle multiline 'start on' stanzas" do
          given_contents_of(init_script, multiline_disabled)

          provider.enable

          expect(then_contents_of(init_script)).to eq(multiline_enabled)
        end

        it "should leave not 'start on' comments alone" do
          given_contents_of(init_script, multiline_disabled_bad)

          provider.enable

          expect(then_contents_of(init_script)).to eq(multiline_enabled_bad)
        end
      end

      describe "when disabling" do
        it "should open and comment the 'start on' line" do
          given_contents_of(init_script, enabled_content)

          provider.disable

          expect(then_contents_of(init_script)).to eq("#" + enabled_content)
        end

        it "should handle multiline 'start on' stanzas" do
          given_contents_of(init_script, multiline_enabled)

          provider.disable

          expect(then_contents_of(init_script)).to eq(multiline_disabled)
        end
      end

      describe "when checking whether it is enabled" do
        it "should consider 'start on ...' to be enabled" do
          given_contents_of(init_script, enabled_content)

          expect(provider.enabled?).to eq(:true)
        end

        it "should consider '#start on ...' to be disabled" do
          given_contents_of(init_script, disabled_content)

          expect(provider.enabled?).to eq(:false)
        end

        it "should consider no start on line to be disabled" do
          given_contents_of(init_script, content)

          expect(provider.enabled?).to eq(:false)
        end
      end
      end

    describe "Upstart version < 0.9.0" do
      before(:each) do
        allow(provider).to receive(:is_upstart?).and_return(true)
        allow(provider).to receive(:upstart_version).and_return("0.7.0")
        allow(provider).to receive(:search).and_return(init_script)
      end

      [:enabled?,:enable,:disable].each do |enableable|
        it "should respond to #{enableable}" do
          expect(provider).to respond_to(enableable)
        end
      end

      describe "when enabling" do
        it "should open and uncomment the '#start on' line" do
          given_contents_of(init_script, disabled_content)

          provider.enable

          expect(then_contents_of(init_script)).to eq(enabled_content)
        end

        it "should add a 'start on' line if none exists" do
          given_contents_of(init_script, "this is a file")

          provider.enable

          expect(then_contents_of(init_script)).to eq("this is a file" + start_on_default_runlevels)
        end

        it "should handle multiline 'start on' stanzas" do
          given_contents_of(init_script, multiline_disabled)

          provider.enable

          expect(then_contents_of(init_script)).to eq(multiline_enabled)
        end

        it "should remove manual stanzas" do
          given_contents_of(init_script, multiline_enabled + manual)

          provider.enable

          expect(then_contents_of(init_script)).to eq(multiline_enabled)
        end

        it "should leave not 'start on' comments alone" do
          given_contents_of(init_script, multiline_disabled_bad)

          provider.enable

          expect(then_contents_of(init_script)).to eq(multiline_enabled_bad)
        end
      end

      describe "when disabling" do
        it "should add a manual stanza" do
          given_contents_of(init_script, enabled_content)

          provider.disable

          expect(then_contents_of(init_script)).to eq(enabled_content + manual)
        end

        it "should remove manual stanzas before adding new ones" do
          given_contents_of(init_script, multiline_enabled + manual + "\n" + multiline_enabled)

          provider.disable

          expect(then_contents_of(init_script)).to eq(multiline_enabled + "\n" + multiline_enabled + manual)
        end

        it "should handle multiline 'start on' stanzas" do
          given_contents_of(init_script, multiline_enabled)

          provider.disable

          expect(then_contents_of(init_script)).to eq(multiline_enabled + manual)
        end
      end

      describe "when checking whether it is enabled" do
        describe "with no manual stanza" do
          it "should consider 'start on ...' to be enabled" do
            given_contents_of(init_script, enabled_content)

            expect(provider.enabled?).to eq(:true)
          end

          it "should consider '#start on ...' to be disabled" do
            given_contents_of(init_script, disabled_content)

            expect(provider.enabled?).to eq(:false)
          end

          it "should consider no start on line to be disabled" do
            given_contents_of(init_script, content)

            expect(provider.enabled?).to eq(:false)
          end
        end

        describe "with manual stanza" do
          it "should consider 'start on ...' to be disabled if there is a trailing manual stanza" do
            given_contents_of(init_script, enabled_content + manual + "\nother stuff")

            expect(provider.enabled?).to eq(:false)
          end

          it "should consider two start on lines with a manual in the middle to be enabled" do
            given_contents_of(init_script, enabled_content + manual + "\n" + enabled_content)

            expect(provider.enabled?).to eq(:true)
          end
        end
      end
    end

    describe "Upstart version > 0.9.0" do
      before(:each) do
        allow(provider).to receive(:is_upstart?).and_return(true)
        allow(provider).to receive(:upstart_version).and_return("0.9.5")
        allow(provider).to receive(:search).and_return(init_script)
        allow(provider).to receive(:overscript).and_return(over_script)
      end

      [:enabled?,:enable,:disable].each do |enableable|
        it "should respond to #{enableable}" do
          expect(provider).to respond_to(enableable)
        end
      end

      describe "when enabling" do
        it "should add a 'start on' line if none exists" do
          given_contents_of(init_script, "this is a file")

          provider.enable

          expect(then_contents_of(init_script)).to eq("this is a file")
          expect(then_contents_of(over_script)).to eq(start_on_default_runlevels)
        end

        it "should handle multiline 'start on' stanzas" do
          given_contents_of(init_script, multiline_disabled)

          provider.enable

          expect(then_contents_of(init_script)).to eq(multiline_disabled)
          expect(then_contents_of(over_script)).to eq(start_on_default_runlevels)
        end

        it "should remove any manual stanzas from the override file" do
          given_contents_of(over_script, manual)
          given_contents_of(init_script, enabled_content)

          provider.enable

          expect(then_contents_of(init_script)).to eq(enabled_content)
          expect(then_contents_of(over_script)).to eq("")
        end

        it "should copy existing start on from conf file if conf file is disabled" do
          given_contents_of(init_script, multiline_enabled_standalone + manual)

          provider.enable

          expect(then_contents_of(init_script)).to eq(multiline_enabled_standalone + manual)
          expect(then_contents_of(over_script)).to eq(multiline_enabled_standalone)
        end

        it "should leave not 'start on' comments alone" do
          given_contents_of(init_script, multiline_disabled_bad)
          given_contents_of(over_script, "")

          provider.enable

          expect(then_contents_of(init_script)).to eq(multiline_disabled_bad)
          expect(then_contents_of(over_script)).to eq(start_on_default_runlevels)
        end
      end

      describe "when disabling" do
        it "should add a manual stanza to the override file" do
          given_contents_of(init_script, enabled_content)

          provider.disable

          expect(then_contents_of(init_script)).to eq(enabled_content)
          expect(then_contents_of(over_script)).to eq(manual)
        end

        it "should handle multiline 'start on' stanzas" do
          given_contents_of(init_script, multiline_enabled)

          provider.disable

          expect(then_contents_of(init_script)).to eq(multiline_enabled)
          expect(then_contents_of(over_script)).to eq(manual)
        end
      end

      describe "when checking whether it is enabled" do
        describe "with no override file" do
          it "should consider 'start on ...' to be enabled" do
            given_contents_of(init_script, enabled_content)

            expect(provider.enabled?).to eq(:true)
          end

          it "should consider '#start on ...' to be disabled" do
            given_contents_of(init_script, disabled_content)

            expect(provider.enabled?).to eq(:false)
          end

          it "should consider no start on line to be disabled" do
            given_contents_of(init_script, content)

            expect(provider.enabled?).to eq(:false)
          end
        end

        describe "with override file" do
          it "should consider 'start on ...' to be disabled if there is manual in override file" do
            given_contents_of(init_script, enabled_content)
            given_contents_of(over_script, manual + "\nother stuff")

            expect(provider.enabled?).to eq(:false)
          end

          it "should consider '#start on ...' to be enabled if there is a start on in the override file" do
            given_contents_of(init_script, disabled_content)
            given_contents_of(over_script, "start on stuff")

            expect(provider.enabled?).to eq(:true)
          end
        end
      end
    end
  end
end<|MERGE_RESOLUTION|>--- conflicted
+++ resolved
@@ -1,10 +1,6 @@
 require 'spec_helper'
 
-<<<<<<< HEAD
 describe 'Puppet::Type::Service::Provider::Upstart', unless: Puppet::Util::Platform.jruby? do
-=======
-describe Puppet::Type.type(:service).provider(:upstart) do
->>>>>>> c4b0f889
   let(:manual) { "\nmanual" }
   let(:start_on_default_runlevels) {  "\nstart on runlevel [2,3,4,5]" }
   let!(:provider_class) { Puppet::Type.type(:service).provider(:upstart) }
@@ -31,15 +27,9 @@
   end
 
   it "should be the default provider on Ubuntu" do
-<<<<<<< HEAD
-    Facter.expects(:value).with(:operatingsystem).returns("Ubuntu")
-    Facter.expects(:value).with(:operatingsystemmajrelease).returns("12.04")
-    expect(provider_class.default?).to be_truthy
-=======
     expect(Facter).to receive(:value).with(:operatingsystem).and_return("Ubuntu")
     expect(Facter).to receive(:value).with(:operatingsystemmajrelease).and_return("12.04")
-    expect(described_class.default?).to be_truthy
->>>>>>> c4b0f889
+    expect(provider_class.default?).to be_truthy
   end
 
   context "upstart daemon existence confine" do
@@ -85,15 +75,9 @@
 
   describe "excluding services" do
     it "ignores tty and serial on Redhat systems" do
-<<<<<<< HEAD
-      Facter.stubs(:value).with(:osfamily).returns('RedHat')
+      allow(Facter).to receive(:value).with(:osfamily).and_return('RedHat')
       expect(provider_class.excludes).to include 'serial'
       expect(provider_class.excludes).to include 'tty'
-=======
-      allow(Facter).to receive(:value).with(:osfamily).and_return('RedHat')
-      expect(described_class.excludes).to include 'serial'
-      expect(described_class.excludes).to include 'tty'
->>>>>>> c4b0f889
     end
   end
 
